--- conflicted
+++ resolved
@@ -1107,7 +1107,6 @@
 [skew_correction]
 ```
 
-<<<<<<< HEAD
 ## [frame_expansion_compensation]
 
 Compensate for vertical toolhead movement caused by thermal expansion of the
@@ -1154,9 +1153,6 @@
 ```
 
 # Customized homing
-=======
-## Customized homing
->>>>>>> be122411
 
 ### [safe_z_home]
 
