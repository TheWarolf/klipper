# Configuration reference

This document is a reference for options available in the Klipper
config file.

The descriptions in this document are formatted so that it is possible
to cut-and-paste them into a printer config file. See the
[installation document](Installation.md) for information on setting up
Klipper and choosing an initial config file.

## Micro-controller configuration

### Format of micro-controller pin names

Many config options require the name of a micro-controller pin.
Klipper uses the hardware names for these pins - for example `PA4`.

Pin names may be preceded by `!` to indicate that a reverse polarity
should be used (eg, trigger on low instead of high).

Input pins may be preceded by `^` to indicate that a hardware pull-up
resistor should be enabled for the pin. If the micro-controller
supports pull-down resistors then an input pin may alternatively be
preceded by `~`.

Note, some config sections may "create" additional pins. Where this
occurs, the config section defining the pins must be listed in the
config file before any sections using those pins.

### [mcu]

Configuration of the primary micro-controller.

```
[mcu]
serial:
#   The serial port to connect to the MCU. If unsure (or if it
#   changes) see the "Where's my serial port?" section of the FAQ.
#   This parameter must be provided when using a serial port.
#baud: 250000
#   The baud rate to use. The default is 250000.
#canbus_uuid:
#   If using a device connected to a CAN bus then this sets the unique
#   chip identifier to connect to. This value must be provided when using
#   CAN bus for communication.
#canbus_interface:
#   If using a device connected to a CAN bus then this sets the CAN
#   network interface to use. The default is 'can0'.
#restart_method:
#   This controls the mechanism the host will use to reset the
#   micro-controller. The choices are 'arduino', 'cheetah', 'rpi_usb',
#   and 'command'. The 'arduino' method (toggle DTR) is common on
#   Arduino boards and clones. The 'cheetah' method is a special
#   method needed for some Fysetc Cheetah boards. The 'rpi_usb' method
#   is useful on Raspberry Pi boards with micro-controllers powered
#   over USB - it briefly disables power to all USB ports to
#   accomplish a micro-controller reset. The 'command' method involves
#   sending a Klipper command to the micro-controller so that it can
#   reset itself. The default is 'arduino' if the micro-controller
#   communicates over a serial port, 'command' otherwise.
```

### [mcu my_extra_mcu]

Additional micro-controllers (one may define any number of sections
with an "mcu" prefix). Additional micro-controllers introduce
additional pins that may be configured as heaters, steppers, fans,
etc.. For example, if an "[mcu extra_mcu]" section is introduced, then
pins such as "extra_mcu:ar9" may then be used elsewhere in the config
(where "ar9" is a hardware pin name or alias name on the given mcu).

```
[mcu my_extra_mcu]
# See the "mcu" section for configuration parameters.
```

## Common kinematic settings

### [printer]

The printer section controls high level printer settings.

```
[printer]
kinematics:
#   The type of printer in use. This option may be one of: cartesian,
#   corexy, corexz, hybrid-corexy, hybrid-corexz, rotary_delta, delta,
#   polar, winch, or none. This
#   parameter must be specified.
max_velocity:
#   Maximum velocity (in mm/s) of the toolhead (relative to the
#   print). This parameter must be specified.
max_accel:
#   Maximum acceleration (in mm/s^2) of the toolhead (relative to the
#   print). This parameter must be specified.
#max_accel_to_decel:
#   A pseudo acceleration (in mm/s^2) controlling how fast the
#   toolhead may go from acceleration to deceleration. It is used to
#   reduce the top speed of short zig-zag moves (and thus reduce
#   printer vibration from these moves). The default is half of
#   max_accel.
#square_corner_velocity: 5.0
#   The maximum velocity (in mm/s) that the toolhead may travel a 90
#   degree corner at. A non-zero value can reduce changes in extruder
#   flow rates by enabling instantaneous velocity changes of the
#   toolhead during cornering. This value configures the internal
#   centripetal velocity cornering algorithm; corners with angles
#   larger than 90 degrees will have a higher cornering velocity while
#   corners with angles less than 90 degrees will have a lower
#   cornering velocity. If this is set to zero then the toolhead will
#   decelerate to zero at each corner. The default is 5mm/s.
```

### [stepper]

Stepper motor definitions. Different printer types (as specified by
the "kinematics" option in the [printer] config section) require
different names for the stepper (eg, `stepper_x` vs `stepper_a`).
Below are common stepper definitions.

See the [rotation distance document](Rotation_Distance.md) for
information on calculating the `rotation_distance` parameter. See the
[Multi-MCU homing](Multi_MCU_Homing.md) document for information on
homing using multiple micro-controllers.

```
[stepper_x]
step_pin:
#   Step GPIO pin (triggered high). This parameter must be provided.
dir_pin:
#   Direction GPIO pin (high indicates positive direction). This
#   parameter must be provided.
enable_pin:
#   Enable pin (default is enable high; use ! to indicate enable
#   low). If this parameter is not provided then the stepper motor
#   driver must always be enabled.
rotation_distance:
#   Distance (in mm) that the axis travels with one full rotation of
#   the stepper motor (or final gear if gear_ratio is specified).
#   This parameter must be provided.
microsteps:
#   The number of microsteps the stepper motor driver uses. This
#   parameter must be provided.
#full_steps_per_rotation: 200
#   The number of full steps for one rotation of the stepper motor.
#   Set this to 200 for a 1.8 degree stepper motor or set to 400 for a
#   0.9 degree motor. The default is 200.
#gear_ratio:
#   The gear ratio if the stepper motor is connected to the axis via a
#   gearbox. For example, one may specify "5:1" if a 5 to 1 gearbox is
#   in use. If the axis has multiple gearboxes one may specify a comma
#   separated list of gear ratios (for example, "57:11, 2:1"). If a
#   gear_ratio is specified then rotation_distance specifies the
#   distance the axis travels for one full rotation of the final gear.
#   The default is to not use a gear ratio.
endstop_pin:
#   Endstop switch detection pin. If this endstop pin is on a
#   different mcu than the stepper motor then it enables "multi-mcu
#   homing". This parameter must be provided for the X, Y, and Z
#   steppers on cartesian style printers.
#position_min: 0
#   Minimum valid distance (in mm) the user may command the stepper to
#   move to.  The default is 0mm.
position_endstop:
#   Location of the endstop (in mm). This parameter must be provided
#   for the X, Y, and Z steppers on cartesian style printers.
position_max:
#   Maximum valid distance (in mm) the user may command the stepper to
#   move to. This parameter must be provided for the X, Y, and Z
#   steppers on cartesian style printers.
#homing_speed: 5.0
#   Maximum velocity (in mm/s) of the stepper when homing. The default
#   is 5mm/s.
#homing_retract_dist: 5.0
#   Distance to backoff (in mm) before homing a second time during
#   homing. Set this to zero to disable the second home. The default
#   is 5mm.
#homing_retract_speed:
#   Speed to use on the retract move after homing in case this should
#   be different from the homing speed, which is the default for this
#   parameter
#second_homing_speed:
#   Velocity (in mm/s) of the stepper when performing the second home.
#   The default is homing_speed/2.
#homing_positive_dir:
#   If true, homing will cause the stepper to move in a positive
#   direction (away from zero); if false, home towards zero. It is
#   better to use the default than to specify this parameter. The
#   default is true if position_endstop is near position_max and false
#   if near position_min.
```

### Cartesian Kinematics

See [example-cartesian.cfg](../config/example-cartesian.cfg) for an
example cartesian kinematics config file.

Only parameters specific to cartesian printers are described here -
see [common kinematic settings](#common-kinematic-settings) for
available parameters.

```
[printer]
kinematics: cartesian
max_z_velocity:
#   This sets the maximum velocity (in mm/s) of movement along the z
#   axis. This setting can be used to restrict the maximum speed of
#   the z stepper motor. The default is to use max_velocity for
#   max_z_velocity.
max_z_accel:
#   This sets the maximum acceleration (in mm/s^2) of movement along
#   the z axis. It limits the acceleration of the z stepper motor. The
#   default is to use max_accel for max_z_accel.

# The stepper_x section is used to describe the stepper controlling
# the X axis in a cartesian robot.
[stepper_x]

# The stepper_y section is used to describe the stepper controlling
# the Y axis in a cartesian robot.
[stepper_y]

# The stepper_z section is used to describe the stepper controlling
# the Z axis in a cartesian robot.
[stepper_z]
```

### Linear Delta Kinematics

See [example-delta.cfg](../config/example-delta.cfg) for an example
linear delta kinematics config file. See the
[delta calibrate guide](Delta_Calibrate.md) for information on
calibration.

Only parameters specific to linear delta printers are described here -
see [common kinematic settings](#common-kinematic-settings) for
available parameters.

```
[printer]
kinematics: delta
max_z_velocity:
#   For delta printers this limits the maximum velocity (in mm/s) of
#   moves with z axis movement. This setting can be used to reduce the
#   maximum speed of up/down moves (which require a higher step rate
#   than other moves on a delta printer). The default is to use
#   max_velocity for max_z_velocity.
#minimum_z_position: 0
#   The minimum Z position that the user may command the head to move
#   to. The default is 0.
delta_radius:
#   Radius (in mm) of the horizontal circle formed by the three linear
#   axis towers. This parameter may also be calculated as:
#    delta_radius = smooth_rod_offset - effector_offset - carriage_offset
#   This parameter must be provided.
#print_radius:
#   The radius (in mm) of valid toolhead XY coordinates. One may use
#   this setting to customize the range checking of toolhead moves. If
#   a large value is specified here then it may be possible to command
#   the toolhead into a collision with a tower. The default is to use
#   delta_radius for print_radius (which would normally prevent a
#   tower collision).

# The stepper_a section describes the stepper controlling the front
# left tower (at 210 degrees). This section also controls the homing
# parameters (homing_speed, homing_retract_dist) for all towers.
[stepper_a]
position_endstop:
#   Distance (in mm) between the nozzle and the bed when the nozzle is
#   in the center of the build area and the endstop triggers. This
#   parameter must be provided for stepper_a; for stepper_b and
#   stepper_c this parameter defaults to the value specified for
#   stepper_a.
arm_length:
#   Length (in mm) of the diagonal rod that connects this tower to the
#   print head. This parameter must be provided for stepper_a; for
#   stepper_b and stepper_c this parameter defaults to the value
#   specified for stepper_a.
#angle:
#   This option specifies the angle (in degrees) that the tower is
#   at. The default is 210 for stepper_a, 330 for stepper_b, and 90
#   for stepper_c.

# The stepper_b section describes the stepper controlling the front
# right tower (at 330 degrees).
[stepper_b]

# The stepper_c section describes the stepper controlling the rear
# tower (at 90 degrees).
[stepper_c]

# The delta_calibrate section enables a DELTA_CALIBRATE extended
# g-code command that can calibrate the tower endstop positions and
# angles.
[delta_calibrate]
radius:
#   Radius (in mm) of the area that may be probed. This is the radius
#   of nozzle coordinates to be probed; if using an automatic probe
#   with an XY offset then choose a radius small enough so that the
#   probe always fits over the bed. This parameter must be provided.
#speed: 50
#   The speed (in mm/s) of non-probing moves during the calibration.
#   The default is 50.
#horizontal_move_z: 5
#   The height (in mm) that the head should be commanded to move to
#   just prior to starting a probe operation. The default is 5.
```

### CoreXY Kinematics

See [example-corexy.cfg](../config/example-corexy.cfg) for an example
corexy (and h-bot) kinematics file.

Only parameters specific to corexy printers are described here - see
[common kinematic settings](#common-kinematic-settings) for available
parameters.

```
[printer]
kinematics: corexy
max_z_velocity:
#   This sets the maximum velocity (in mm/s) of movement along the z
#   axis. This setting can be used to restrict the maximum speed of
#   the z stepper motor. The default is to use max_velocity for
#   max_z_velocity.
max_z_accel:
#   This sets the maximum acceleration (in mm/s^2) of movement along
#   the z axis. It limits the acceleration of the z stepper motor. The
#   default is to use max_accel for max_z_accel.

# The stepper_x section is used to describe the X axis as well as the
# stepper controlling the X+Y movement.
[stepper_x]

# The stepper_y section is used to describe the Y axis as well as the
# stepper controlling the X-Y movement.
[stepper_y]

# The stepper_z section is used to describe the stepper controlling
# the Z axis.
[stepper_z]
```

### CoreXZ Kinematics

See [example-corexz.cfg](../config/example-corexz.cfg) for an example
corexz kinematics config file.

Only parameters specific to corexz printers are described here - see
[common kinematic settings](#common-kinematic-settings) for available
parameters.

```
[printer]
kinematics: corexz
max_z_velocity:
#   This sets the maximum velocity (in mm/s) of movement along the z
#   axis. The default is to use max_velocity for max_z_velocity.
max_z_accel:
#   This sets the maximum acceleration (in mm/s^2) of movement along
#   the z axis. The default is to use max_accel for max_z_accel.

# The stepper_x section is used to describe the X axis as well as the
# stepper controlling the X+Z movement.
[stepper_x]

# The stepper_y section is used to describe the stepper controlling
# the Y axis.
[stepper_y]

# The stepper_z section is used to describe the Z axis as well as the
# stepper controlling the X-Z movement.
[stepper_z]
```

### Hybrid-CoreXY Kinematics

See [example-hybrid-corexy.cfg](../config/example-hybrid-corexy.cfg)
for an example hybrid corexy kinematics config file.

This kinematic is also known as Markforged kinematic.

Only parameters specific to hybrid corexy printers are described here
see [common kinematic settings](#common-kinematic-settings) for available
parameters.

```
[printer]
kinematics: hybrid_corexy
max_z_velocity:
#   This sets the maximum velocity (in mm/s) of movement along the z
#   axis. The default is to use max_velocity for max_z_velocity.
max_z_accel:
#   This sets the maximum acceleration (in mm/s^2) of movement along
#   the z axis. The default is to use max_accel for max_z_accel.

# The stepper_x section is used to describe the X axis as well as the
# stepper controlling the X-Y movement.
[stepper_x]

# The stepper_y section is used to describe the stepper controlling
# the Y axis.
[stepper_y]

# The stepper_z section is used to describe the stepper controlling
# the Z axis.
[stepper_z]
```

### Hybrid-CoreXZ Kinematics

See [example-hybrid-corexz.cfg](../config/example-hybrid-corexz.cfg)
for an example hybrid corexz kinematics config file.

This kinematic is also known as Markforged kinematic.

Only parameters specific to hybrid corexy printers are described here
see [common kinematic settings](#common-kinematic-settings) for available
parameters.

```
[printer]
kinematics: hybrid_corexz
max_z_velocity:
#   This sets the maximum velocity (in mm/s) of movement along the z
#   axis. The default is to use max_velocity for max_z_velocity.
max_z_accel:
#   This sets the maximum acceleration (in mm/s^2) of movement along
#   the z axis. The default is to use max_accel for max_z_accel.

# The stepper_x section is used to describe the X axis as well as the
# stepper controlling the X-Z movement.
[stepper_x]

# The stepper_y section is used to describe the stepper controlling
# the Y axis.
[stepper_y]

# The stepper_z section is used to describe the stepper controlling
# the Z axis.
[stepper_z]
```

### Polar Kinematics

See [example-polar.cfg](../config/example-polar.cfg) for an example
polar kinematics config file.

Only parameters specific to polar printers are described here - see
[common kinematic settings](#common-kinematic-settings) for available
parameters.

POLAR KINEMATICS ARE A WORK IN PROGRESS. Moves around the `0,0`
position are known to not work properly.

```
[printer]
kinematics: polar

# The stepper_bed section is used to describe the stepper controlling
# the bed.
[stepper_bed]
gear_ratio:
#   A gear_ratio must be specified and rotation_distance may not be
#   specified. For example, if the bed has an 80 toothed pulley driven
#   by a stepper with a 16 toothed pulley then one would specify a
#   gear ratio of "80:16". This parameter must be provided.
max_z_velocity:
#   This sets the maximum velocity (in mm/s) of movement along the z
#   axis. This setting can be used to restrict the maximum speed of
#   the z stepper motor. The default is to use max_velocity for
#   max_z_velocity.
max_z_accel:
#   This sets the maximum acceleration (in mm/s^2) of movement along
#   the z axis. It limits the acceleration of the z stepper motor. The
#   default is to use max_accel for max_z_accel.

# The stepper_arm section is used to describe the stepper controlling
# the carriage on the arm.
[stepper_arm]

# The stepper_z section is used to describe the stepper controlling
# the Z axis.
[stepper_z]
```

### Rotary delta Kinematics

See [example-rotary-delta.cfg](../config/example-rotary-delta.cfg) for
an example rotary delta kinematics config file.

Only parameters specific to rotary delta printers are described here -
see [common kinematic settings](#common-kinematic-settings) for
available parameters.

ROTARY DELTA KINEMATICS ARE A WORK IN PROGRESS. Homing moves may
timeout and some boundary checks are not implemented.

```
[printer]
kinematics: rotary_delta
max_z_velocity:
#   For delta printers this limits the maximum velocity (in mm/s) of
#   moves with z axis movement. This setting can be used to reduce the
#   maximum speed of up/down moves (which require a higher step rate
#   than other moves on a delta printer). The default is to use
#   max_velocity for max_z_velocity.
#minimum_z_position: 0
#   The minimum Z position that the user may command the head to move
#   to.  The default is 0.
shoulder_radius:
#   Radius (in mm) of the horizontal circle formed by the three
#   shoulder joints, minus the radius of the circle formed by the
#   effector joints. This parameter may also be calculated as:
#     shoulder_radius = (delta_f - delta_e) / sqrt(12)
#   This parameter must be provided.
shoulder_height:
#   Distance (in mm) of the shoulder joints from the bed, minus the
#   effector toolhead height. This parameter must be provided.

# The stepper_a section describes the stepper controlling the rear
# right arm (at 30 degrees). This section also controls the homing
# parameters (homing_speed, homing_retract_dist) for all arms.
[stepper_a]
gear_ratio:
#   A gear_ratio must be specified and rotation_distance may not be
#   specified. For example, if the arm has an 80 toothed pulley driven
#   by a pulley with 16 teeth, which is in turn connected to a 60
#   toothed pulley driven by a stepper with a 16 toothed pulley, then
#   one would specify a gear ratio of "80:16, 60:16". This parameter
#   must be provided.
position_endstop:
#   Distance (in mm) between the nozzle and the bed when the nozzle is
#   in the center of the build area and the endstop triggers. This
#   parameter must be provided for stepper_a; for stepper_b and
#   stepper_c this parameter defaults to the value specified for
#   stepper_a.
upper_arm_length:
#   Length (in mm) of the arm connecting the "shoulder joint" to the
#   "elbow joint". This parameter must be provided for stepper_a; for
#   stepper_b and stepper_c this parameter defaults to the value
#   specified for stepper_a.
lower_arm_length:
#   Length (in mm) of the arm connecting the "elbow joint" to the
#   "effector joint". This parameter must be provided for stepper_a;
#   for stepper_b and stepper_c this parameter defaults to the value
#   specified for stepper_a.
#angle:
#   This option specifies the angle (in degrees) that the arm is at.
#   The default is 30 for stepper_a, 150 for stepper_b, and 270 for
#   stepper_c.

# The stepper_b section describes the stepper controlling the rear
# left arm (at 150 degrees).
[stepper_b]

# The stepper_c section describes the stepper controlling the front
# arm (at 270 degrees).
[stepper_c]

# The delta_calibrate section enables a DELTA_CALIBRATE extended
# g-code command that can calibrate the shoulder endstop positions.
[delta_calibrate]
radius:
#   Radius (in mm) of the area that may be probed. This is the radius
#   of nozzle coordinates to be probed; if using an automatic probe
#   with an XY offset then choose a radius small enough so that the
#   probe always fits over the bed. This parameter must be provided.
#speed: 50
#   The speed (in mm/s) of non-probing moves during the calibration.
#   The default is 50.
#horizontal_move_z: 5
#   The height (in mm) that the head should be commanded to move to
#   just prior to starting a probe operation. The default is 5.
```

### Cable winch Kinematics

See the [example-winch.cfg](../config/example-winch.cfg) for an
example cable winch kinematics config file.

Only parameters specific to cable winch printers are described here -
see [common kinematic settings](#common-kinematic-settings) for
available parameters.

CABLE WINCH SUPPORT IS EXPERIMENTAL. Homing is not implemented on
cable winch kinematics. In order to home the printer, manually send
movement commands until the toolhead is at 0,0,0 and then issue a
`G28` command.

```
[printer]
kinematics: winch

# The stepper_a section describes the stepper connected to the first
# cable winch. A minimum of 3 and a maximum of 26 cable winches may be
# defined (stepper_a to stepper_z) though it is common to define 4.
[stepper_a]
rotation_distance:
#   The rotation_distance is the nominal distance (in mm) the toolhead
#   moves towards the cable winch for each full rotation of the
#   stepper motor. This parameter must be provided.
anchor_x:
anchor_y:
anchor_z:
#   The x, y, and z position of the cable winch in cartesian space.
#   These parameters must be provided.
```

### None Kinematics

It is possible to define a special "none" kinematics to disable
kinematic support in Klipper. This may be useful for controlling
devices that are not typical 3d-printers or for debugging purposes.

```
[printer]
kinematics: none
max_velocity: 1
max_accel: 1
#   The max_velocity and max_accel parameters must be defined. The
#   values are not used for "none" kinematics.
```

## Common extruder and heated bed support

### [extruder]

The extruder section is used to describe both the stepper controlling
the printer extruder and the heater parameters for the nozzle. See the
[pressure advance guide](Pressure_Advance.md) for information on
tuning pressure advance.

```
[extruder]
step_pin:
dir_pin:
enable_pin:
microsteps:
rotation_distance:
#full_steps_per_rotation:
#gear_ratio:
#   See the "stepper" section for a description of the above parameters.
nozzle_diameter:
#   Diameter of the nozzle orifice (in mm). This parameter must be
#   provided.
filament_diameter:
#   The nominal diameter of the raw filament (in mm) as it enters the
#   extruder. This parameter must be provided.
#max_extrude_cross_section:
#   Maximum area (in mm^2) of an extrusion cross section (eg,
#   extrusion width multiplied by layer height). This setting prevents
#   excessive amounts of extrusion during relatively small XY moves.
#   If a move requests an extrusion rate that would exceed this value
#   it will cause an error to be returned. The default is: 4.0 *
#   nozzle_diameter^2
#instantaneous_corner_velocity: 1.000
#   The maximum instantaneous velocity change (in mm/s) of the
#   extruder during the junction of two moves. The default is 1mm/s.
#max_extrude_only_distance: 50.0
#   Maximum length (in mm of raw filament) that a retraction or
#   extrude-only move may have. If a retraction or extrude-only move
#   requests a distance greater than this value it will cause an error
#   to be returned. The default is 50mm.
#max_extrude_only_velocity:
#max_extrude_only_accel:
#   Maximum velocity (in mm/s) and acceleration (in mm/s^2) of the
#   extruder motor for retractions and extrude-only moves. These
#   settings do not have any impact on normal printing moves. If not
#   specified then they are calculated to match the limit an XY
#   printing move with a cross section of 4.0*nozzle_diameter^2 would
#   have.
#pressure_advance: 0.0
#   The amount of raw filament to push into the extruder during
#   extruder acceleration. An equal amount of filament is retracted
#   during deceleration. It is measured in millimeters per
#   millimeter/second. The default is 0, which disables pressure
#   advance.
#pressure_advance_smooth_time: 0.040
#   A time range (in seconds) to use when calculating the average
#   extruder velocity for pressure advance. A larger value results in
#   smoother extruder movements. This parameter may not exceed 200ms.
#   This setting only applies if pressure_advance is non-zero. The
#   default is 0.040 (40 milliseconds).
#
# The remaining variables describe the extruder heater.
heater_pin:
#   PWM output pin controlling the heater. This parameter must be
#   provided.
#max_power: 1.0
#   The maximum power (expressed as a value from 0.0 to 1.0) that the
#   heater_pin may be set to. The value 1.0 allows the pin to be set
#   fully enabled for extended periods, while a value of 0.5 would
#   allow the pin to be enabled for no more than half the time. This
#   setting may be used to limit the total power output (over extended
#   periods) to the heater. The default is 1.0.
sensor_type:
#   Type of sensor - common thermistors are "EPCOS 100K B57560G104F",
#   "ATC Semitec 104GT-2", "NTC 100K beta 3950", "Honeywell 100K
#   135-104LAG-J01", "NTC 100K MGB18-104F39050L32", "SliceEngineering
#   450", and "TDK NTCG104LH104JT1". See the "Temperature sensors"
#   section for other sensors. This parameter must be provided.
sensor_pin:
#   Analog input pin connected to the sensor. This parameter must be
#   provided.
#pullup_resistor: 4700
#   The resistance (in ohms) of the pullup attached to the thermistor.
#   This parameter is only valid when the sensor is a thermistor. The
#   default is 4700 ohms.
#smooth_time: 1.0
#   A time value (in seconds) over which temperature measurements will
#   be smoothed to reduce the impact of measurement noise. The default
#   is 1 seconds.
control:
#   Control algorithm (either pid or watermark). This parameter must
#   be provided.
pid_Kp:
#   Kp is the "proportional" constant for the pid. This parameter must
#   be provided for PID heaters.
pid_Ki:
#   Ki is the "integral" constant for the pid. This parameter must be
#   provided for PID heaters.
pid_Kd:
#   Kd is the "derivative" constant for the pid. This parameter must
#   be provided for PID heaters.
#max_delta: 2.0
#   On 'watermark' controlled heaters this is the number of degrees in
#   Celsius above the target temperature before disabling the heater
#   as well as the number of degrees below the target before
#   re-enabling the heater. The default is 2 degrees Celsius.
#pwm_cycle_time: 0.100
#   Time in seconds for each software PWM cycle of the heater. It is
#   not recommended to set this unless there is an electrical
#   requirement to switch the heater faster than 10 times a second.
#   The default is 0.100 seconds.
#min_extrude_temp: 170
#   The minimum temperature (in Celsius) at which extruder move
#   commands may be issued. The default is 170 Celsius.
min_temp:
max_temp:
#   The maximum range of valid temperatures (in Celsius) that the
#   heater must remain within. This controls a safety feature
#   implemented in the micro-controller code - should the measured
#   temperature ever fall outside this range then the micro-controller
#   will go into a shutdown state. This check can help detect some
#   heater and sensor hardware failures. Set this range just wide
#   enough so that reasonable temperatures do not result in an error.
#   These parameters must be provided.
```

### [heater_bed]

The heater_bed section describes a heated bed. It uses the same heater
settings described in the "extruder" section.

```
[heater_bed]
heater_pin:
sensor_type:
sensor_pin:
control:
min_temp:
max_temp:
#   See the "extruder" section for a description of the above parameters.
```

## Bed level support

### [bed_mesh]

Mesh Bed Leveling. One may define a bed_mesh config section to enable
move transformations that offset the z axis based on a mesh generated
from probed points. When using a probe to home the z-axis, it is
recommended to define a safe_z_home section in printer.cfg to home
toward the center of the print area.

See the [bed mesh guide](Bed_Mesh.md) and
[command reference](G-Codes.md#mesh-bed-leveling) for additional
information.

Visual Examples:
```
 rectangular bed, probe_count = 3,3:
             x---x---x (max_point)
             |
             x---x---x
                     |
 (min_point) x---x---x

 round bed, round_probe_count = 5, bed_radius = r:
                x (0,r) end
              /
            x---x---x
                      \
 (-r,0) x---x---x---x---x (r,0)
          \
            x---x---x
                  /
                x  (0,-r) start
```

```
[bed_mesh]
#speed: 50
#   The speed (in mm/s) of non-probing moves during the calibration.
#   The default is 50.
#horizontal_move_z: 5
#   The height (in mm) that the head should be commanded to move to
#   just prior to starting a probe operation. The default is 5.
#mesh_radius:
#   Defines the radius of the mesh to probe for round beds. Note that
#   the radius is relative to the coordinate specified by the
#   mesh_origin option. This parameter must be provided for round beds
#   and omitted for rectangular beds.
#mesh_origin:
#   Defines the center x,y coordinate of the mesh for round beds. This
#   coordinate is relative to the probe's location. It may be useful
#   to adjust the mesh_origin in an effort to maximize the size of the
#   mesh radius. Default is 0,0. This parameter must be omitted for
#   rectangular beds.
#mesh_min:
#   Defines the minimum x,y coordinate of the mesh for rectangular
#   beds. This coordinate is relative to the probe's location. This
#   will be the first point probed, nearest to the origin. This
#   parameter must be provided for rectangular beds.
#mesh_max:
#   Defines the maximum x,y coordinate of the mesh for rectangular
#   beds. Adheres to the same principle as mesh_min, however this will
#   be the furthest point probed from the bed's origin. This parameter
#   must be provided for rectangular beds.
#probe_count: 3,3
#   For rectangular beds, this is a comma separate pair of integer
#   values (X,Y) defining the number of points to probe along each
#   axis. A single value is also valid, in which case that value will
#   be applied to both axes. Default is 3,3.
#round_probe_count: 5
#   For round beds, this integer value defines the maximum number of
#   points to probe along each axis. This value must be an odd number.
#   Default is 5.
#fade_start: 1.0
#   The gcode z position in which to start phasing out z-adjustment
#   when fade is enabled. Default is 1.0.
#fade_end: 0.0
#   The gcode z position in which phasing out completes. When set to a
#   value below fade_start, fade is disabled. It should be noted that
#   fade may add unwanted scaling along the z-axis of a print. If a
#   user wishes to enable fade, a value of 10.0 is recommended.
#   Default is 0.0, which disables fade.
#fade_target:
#   The z position in which fade should converge. When this value is
#   set to a non-zero value it must be within the range of z-values in
#   the mesh. Users that wish to converge to the z homing position
#   should set this to 0. Default is the average z value of the mesh.
#split_delta_z: .025
#   The amount of Z difference (in mm) along a move that will trigger
#   a split. Default is .025.
#move_check_distance: 5.0
#   The distance (in mm) along a move to check for split_delta_z.
#   This is also the minimum length that a move can be split. Default
#   is 5.0.
#mesh_pps: 2,2
#   A comma separated pair of integers (X,Y) defining the number of
#   points per segment to interpolate in the mesh along each axis. A
#   "segment" can be defined as the space between each probed point.
#   The user may enter a single value which will be applied to both
#   axes. Default is 2,2.
#algorithm: lagrange
#   The interpolation algorithm to use. May be either "lagrange" or
#   "bicubic". This option will not affect 3x3 grids, which are forced
#   to use lagrange sampling. Default is lagrange.
#bicubic_tension: .2
#   When using the bicubic algorithm the tension parameter above may
#   be applied to change the amount of slope interpolated. Larger
#   numbers will increase the amount of slope, which results in more
#   curvature in the mesh. Default is .2.
#relative_reference_index:
#   A point index in the mesh to reference all z values to. Enabling
#   this parameter produces a mesh relative to the probed z position
#   at the provided index.
#faulty_region_1_min:
#faulty_region_1_max:
#   Optional points that define a faulty region.  See docs/Bed_Mesh.md
#   for details on faulty regions.  Up to 99 faulty regions may be added.
#   By default no faulty regions are set.
```

### [bed_tilt]

Bed tilt compensation. One may define a bed_tilt config section to
enable move transformations that account for a tilted bed. Note that
bed_mesh and bed_tilt are incompatible; both cannot be defined.

See the [command reference](G-Codes.md#bed-tilt) for additional
information.

```
[bed_tilt]
#x_adjust: 0
#   The amount to add to each move's Z height for each mm on the X
#   axis. The default is 0.
#y_adjust: 0
#   The amount to add to each move's Z height for each mm on the Y
#   axis. The default is 0.
#z_adjust: 0
#   The amount to add to the Z height when the nozzle is nominally at
#   0,0. The default is 0.
# The remaining parameters control a BED_TILT_CALIBRATE extended
# g-code command that may be used to calibrate appropriate x and y
# adjustment parameters.
#points:
#   A list of X,Y coordinates (one per line; subsequent lines
#   indented) that should be probed during a BED_TILT_CALIBRATE
#   command. Specify coordinates of the nozzle and be sure the probe
#   is above the bed at the given nozzle coordinates. The default is
#   to not enable the command.
#speed: 50
#   The speed (in mm/s) of non-probing moves during the calibration.
#   The default is 50.
#horizontal_move_z: 5
#   The height (in mm) that the head should be commanded to move to
#   just prior to starting a probe operation. The default is 5.
```

### [bed_screws]

Tool to help adjust bed leveling screws. One may define a [bed_screws]
config section to enable a BED_SCREWS_ADJUST g-code command.

See the
[leveling guide](Manual_Level.md#adjusting-bed-leveling-screws) and
[command reference](G-Codes.md#bed-screws-helper) for additional
information.

```
[bed_screws]
#screw1:
#   The X,Y coordinate of the first bed leveling screw. This is a
#   position to command the nozzle to that is directly above the bed
#   screw (or as close as possible while still being above the bed).
#   This parameter must be provided.
#screw1_name:
#   An arbitrary name for the given screw. This name is displayed when
#   the helper script runs. The default is to use a name based upon
#   the screw XY location.
#screw1_fine_adjust:
#   An X,Y coordinate to command the nozzle to so that one can fine
#   tune the bed leveling screw. The default is to not perform fine
#   adjustments on the bed screw.
#screw2:
#screw2_name:
#screw2_fine_adjust:
#...
#   Additional bed leveling screws. At least three screws must be
#   defined.
#horizontal_move_z: 5
#   The height (in mm) that the head should be commanded to move to
#   when moving from one screw location to the next. The default is 5.
#probe_height: 0
#   The height of the probe (in mm) after adjusting for the thermal
#   expansion of bed and nozzle. The default is zero.
#speed: 50
#   The speed (in mm/s) of non-probing moves during the calibration.
#   The default is 50.
#probe_speed: 5
#   The speed (in mm/s) when moving from a horizontal_move_z position
#   to a probe_height position. The default is 5.
```

### [screws_tilt_adjust]

Tool to help adjust bed screws tilt using Z probe. One may define a
screws_tilt_adjust config section to enable a SCREWS_TILT_CALCULATE
g-code command.

See the
[leveling guide](Manual_Level.md#adjusting-bed-leveling-screws-using-the-bed-probe)
and [command reference](G-Codes.md#bed-screws-tilt-adjust-helper) for
additional information.

```
[screws_tilt_adjust]
#screw1:
#   The X,Y coordinate of the first bed leveling screw. This is a
#   position to command the nozzle to that is directly above the bed
#   screw (or as close as possible while still being above the bed).
#   This is the base screw used in calculations. This parameter must
#   be provided.
#screw1_name:
#   An arbitrary name for the given screw. This name is displayed when
#   the helper script runs. The default is to use a name based upon
#   the screw XY location.
#screw2:
#screw2_name:
#...
#   Additional bed leveling screws. At least two screws must be
#   defined.
#speed: 50
#   The speed (in mm/s) of non-probing moves during the calibration.
#   The default is 50.
#horizontal_move_z: 5
#   The height (in mm) that the head should be commanded to move to
#   just prior to starting a probe operation. The default is 5.
#screw_thread: CW-M3
#   The type of screw used for bed level, M3, M4 or M5 and the
#   direction of the knob used to level the bed, clockwise decrease
#   counter-clockwise decrease.
#   Accepted values: CW-M3, CCW-M3, CW-M4, CCW-M4, CW-M5, CCW-M5.
#   Default value is CW-M3, most printers use an M3 screw and
#   turning the knob clockwise decrease distance.
```

### [z_tilt]

Multiple Z stepper tilt adjustment. This feature enables independent
adjustment of multiple z steppers (see the "stepper_z1" section) to
adjust for tilt. If this section is present then a Z_TILT_ADJUST
extended [G-Code command](G-Codes.md#z-tilt) becomes available.

```
[z_tilt]
#z_positions:
#   A list of X,Y coordinates (one per line; subsequent lines
#   indented) describing the location of each bed "pivot point". The
#   "pivot point" is the point where the bed attaches to the given Z
#   stepper. It is described using nozzle coordinates (the XY position
#   of the nozzle if it could move directly above the point). The
#   first entry corresponds to stepper_z, the second to stepper_z1,
#   the third to stepper_z2, etc. This parameter must be provided.
#points:
#   A list of X,Y coordinates (one per line; subsequent lines
#   indented) that should be probed during a Z_TILT_ADJUST command.
#   Specify coordinates of the nozzle and be sure the probe is above
#   the bed at the given nozzle coordinates. This parameter must be
#   provided.
#speed: 50
#   The speed (in mm/s) of non-probing moves during the calibration.
#   The default is 50.
#horizontal_move_z: 5
#   The height (in mm) that the head should be commanded to move to
#   just prior to starting a probe operation. The default is 5.
#retries: 0
#   Number of times to retry if the probed points aren't within
#   tolerance.
#retry_tolerance: 0
#   If retries are enabled then retry if largest and smallest probed
#   points differ more than retry_tolerance. Note the smallest unit of
#   change here would be a single step. However if you are probing
#   more points than steppers then you will likely have a fixed
#   minimum value for the range of probed points which you can learn
#   by observing command output.
```

### [quad_gantry_level]

Moving gantry leveling using 4 independently controlled Z motors.
Corrects hyperbolic parabola effects (potato chip) on moving gantry
which is more flexible.
WARNING: Using this on a moving bed may lead to undesirable results.
If this section is present then a QUAD_GANTRY_LEVEL extended G-Code
command becomes available. This routine assumes the following Z motor
configuration:
```
 ----------------
 |Z1          Z2|
 |  ---------   |
 |  |       |   |
 |  |       |   |
 |  x--------   |
 |Z           Z3|
 ----------------
```
Where x is the (0,0) point on the bed

```
[quad_gantry_level]
#gantry_corners:
#   A newline separated list of X,Y coordinates describing the two
#   opposing corners of the gantry. The first entry corresponds to Z,
#   the second to Z2. This parameter must be provided.
#points:
#   A newline separated list of four X,Y points that should be probed
#   during a QUAD_GANTRY_LEVEL command. Order of the locations is
#   important, and should correspond to Z, Z1, Z2, and Z3 location in
#   order. This parameter must be provided. For maximum accuracy,
#   ensure your probe offsets are configured.
#speed: 50
#   The speed (in mm/s) of non-probing moves during the calibration.
#   The default is 50.
#horizontal_move_z: 5
#   The height (in mm) that the head should be commanded to move to
#   just prior to starting a probe operation. The default is 5.
#max_adjust: 4
#   Safety limit if an adjustment greater than this value is requested
#   quad_gantry_level will abort.
#retries: 0
#   Number of times to retry if the probed points aren't within
#   tolerance.
#retry_tolerance: 0
#   If retries are enabled then retry if largest and smallest probed
#   points differ more than retry_tolerance.
```

### [skew_correction]

Printer Skew Correction. It is possible to use software to correct
printer skew across 3 planes, xy, xz, yz. This is done by printing a
calibration model along a plane and measuring three lengths. Due to
the nature of skew correction these lengths are set via gcode. See
[skew correction](skew_correction.md) and
[command reference](G-Codes.md#skew-correction) for details.

```
[skew_correction]
```

<<<<<<< HEAD

=======
>>>>>>> 9f38d244
## [frame_expansion_compensation]

Compensate for vertical toolhead movement caused by thermal expansion of the
frame in real-time using a temperature probe coupled to a vertical member.
E.g. A glass bead thermistor suspended halfway down the central channel of an
2020 aluminum extrusion.

See also: [extended g-code commands](G-Codes.md#Frame-Expansion-Compensation).

```
[frame_expansion_compensation]
<<<<<<< HEAD
#coeff:
#   Coefficient of linear expansion for the frame material [μm/m·°C].
#   E.g. 23.4 μm/m·°C for Misumi A6N01SS-T5 6005A-T5 aluminum alloy.
#frame_z_length:
#   Total length of vertical extrusions [mm].
#gantry_factor:
#   Relationship between gantry expansion and toolhead Z movement.
#   Examples:
#      if 1mm expansion moves toolhead up 1mm, gantry_factor: 1.0
#      if 1mm expansion moves toolhead up 0.5mm, gantry_factor: 0.5
#      if 1mm expansion moves toolhead down 1mm, gantry_factor: -1.0
#   The default is 1.0.
=======
#temp_coeff:
#   The temperature coefficient of expansion, in mm/K. For example, a
#   temp_coeff of 0.01 mm/K will move the Z axis downwards by 0.01 mm for every
#   Kelvin/degree celcius that the frame temperature increases. Defaults to 0.0,
#   no offset.
#temp_sensor:
#   Temperature sensor to use for frame temp measurement. Use full config
#   section name without quoutes. E.g. temperature_sensor frame
#smooth_time:
#   Smoothing window applied to the temp_sensor, in seconds. Can reduce motor
#   noise from excessive small corrections in response to sensor noise. The
#   default is 2.0 seconds.
>>>>>>> 9f38d244
#max_comp_z:
#   Disables compensation above this Z height [mm]. The last computed correction
#   will remain applied until the toolhead moves below the specified Z position
#   again. The default is 0.0mm (always on).
#max_z_offset:
#   Maximum absolute compensation that can be applied to the Z axis [mm]. The
#   default is 99999999.0mm (unlimited).
<<<<<<< HEAD
#sensor_type:
#sensor_pin:
#min_temp:
#max_temp:
#   See the "extruder" section for the definition of the above
#   parameters.
#gcode_id:
#   See the "heater_generic" section for the definition of this
#   parameter.
#z_stepper:
=======
z_stepper:
>>>>>>> 9f38d244
#   The Z stepper motor linked with the Z endstop, as written in printer.cfg.
#   Used for triggering reference temperature measurement. Usually 'stepper_z'
#   unless otherwise defined.
```

# Customized homing
<<<<<<< HEAD

=======
>>>>>>> 9f38d244

### [safe_z_home]

Safe Z homing. One may use this mechanism to home the Z axis at a
specific XY coordinate. This is useful if the toolhead, for example
has to move to the center of the bed before Z can be homed.

```
[safe_z_home]
home_xy_position:
#   A X,Y coordinate (e.g. 100,100) where the Z homing should be
#   performed. This parameter must be provided.
#speed: 50.0
#   Speed at which the toolhead is moved to the safe Z home
#   coordinate. The default is 50 mm/s
#z_hop:
#   Distance (in mm) to lift the Z axis prior to homing. This is
#   applied to any homing command, even if it doesn't home the Z axis.
#   If the Z axis is already homed and the current Z position is less
#   than z_hop, then this will lift the head to a height of z_hop. If
#   the Z axis is not already homed the head is lifted by z_hop.
#   The default is to not implement Z hop.
#z_hop_speed: 20.0
#   Speed (in mm/s) at which the Z axis is lifted prior to homing. The
#   default is 20mm/s.
#move_to_previous: False
#   When set to True, xy are reset to their previous positions after z
#   homing. The default is False.
```

### [homing_override]

Homing override. One may use this mechanism to run a series of g-code
commands in place of a G28 found in the normal g-code input. This may
be useful on printers that require a specific procedure to home the
machine.

```
[homing_override]
gcode:
#   A list of G-Code commands to execute in place of G28 commands
#   found in the normal g-code input. See docs/Command_Templates.md
#   for G-Code format. If a G28 is contained in this list of commands
#   then it will invoke the normal homing procedure for the printer.
#   The commands listed here must home all axes. This parameter must
#   be provided.
#axes: xyz
#   The axes to override. For example, if this is set to "z" then the
#   override script will only be run when the z axis is homed (eg, via
#   a "G28" or "G28 Z0" command). Note, the override script should
#   still home all axes. The default is "xyz" which causes the
#   override script to be run in place of all G28 commands.
#set_position_x:
#set_position_y:
#set_position_z:
#   If specified, the printer will assume the axis is at the specified
#   position prior to running the above g-code commands. Setting this
#   disables homing checks for that axis. This may be useful if the
#   head must move prior to invoking the normal G28 mechanism for an
#   axis. The default is to not force a position for an axis.
```

### [endstop_phase]

Stepper phase adjusted endstops. To use this feature, define a config
section with an "endstop_phase" prefix followed by the name of the
corresponding stepper config section (for example,
"[endstop_phase stepper_z]"). This feature can improve the accuracy of
endstop switches. Add a bare "[endstop_phase]" declaration to enable
the ENDSTOP_PHASE_CALIBRATE command.

See the [endstop phases guide](Endstop_Phase.md) and
[command reference](G-Codes.md#endstop-adjustments-by-stepper-phase)
for additional information.

```
[endstop_phase stepper_z]
#endstop_accuracy:
#   Sets the expected accuracy (in mm) of the endstop. This represents
#   the maximum error distance the endstop may trigger (eg, if an
#   endstop may occasionally trigger 100um early or up to 100um late
#   then set this to 0.200 for 200um). The default is
#   4*rotation_distance/full_steps_per_rotation.
#trigger_phase:
#   This specifies the phase of the stepper motor driver to expect
#   when hitting the endstop. It is composed of two numbers separated
#   by a forward slash character - the phase and the total number of
#   phases (eg, "7/64"). Only set this value if one is sure the
#   stepper motor driver is reset every time the mcu is reset. If this
#   is not set, then the stepper phase will be detected on the first
#   home and that phase will be used on all subsequent homes.
#endstop_align_zero: False
#   If true then the position_endstop of the axis will effectively be
#   modified so that the zero position for the axis occurs at a full
#   step on the stepper motor. (If used on the Z axis and the print
#   layer height is a multiple of a full step distance then every
#   layer will occur on a full step.) The default is False.
```

## G-Code macros and events

### [gcode_macro]

G-Code macros (one may define any number of sections with a
"gcode_macro" prefix). See the
[command template guide](Command_Templates.md) for more information.

```
[gcode_macro my_cmd]
#gcode:
#   A list of G-Code commands to execute in place of "my_cmd". See
#   docs/Command_Templates.md for G-Code format. This parameter must
#   be provided.
#variable_<name>:
#   One may specify any number of options with a "variable_" prefix.
#   The given variable name will be assigned the given value (parsed
#   as a Python literal) and will be available during macro expansion.
#   For example, a config with "variable_fan_speed = 75" might have
#   gcode commands containing "M106 S{ fan_speed * 255 }". Variables
#   can be changed at run-time using the SET_GCODE_VARIABLE command
#   (see docs/Command_Templates.md for details). Variable names may
#   not use upper case characters.
#rename_existing:
#   This option will cause the macro to override an existing G-Code
#   command and provide the previous definition of the command via the
#   name provided here. This can be used to override builtin G-Code
#   commands. Care should be taken when overriding commands as it can
#   cause complex and unexpected results. The default is to not
#   override an existing G-Code command.
#description: G-Code macro
#   This will add a short description used at the HELP command or while
#   using the auto completion feature. Default "G-Code macro"
```

### [delayed_gcode]

Execute a gcode on a set delay. See the
[command template guide](Command_Templates.md#delayed-gcodes) and
[command reference](G-Codes.md#delayed-gcode) for more information.

```
[delayed_gcode my_delayed_gcode]
gcode:
#   A list of G-Code commands to execute when the delay duration has
#   elapsed. G-Code templates are supported. This parameter must be
#   provided.
#initial_duration: 0.0
#   The duration of the initial delay (in seconds). If set to a
#   non-zero value the delayed_gcode will execute the specified number
#   of seconds after the printer enters the "ready" state. This can be
#   useful for initialization procedures or a repeating delayed_gcode.
#   If set to 0 the delayed_gcode will not execute on startup.
#   Default is 0.
```

### [save_variables]

Support saving variables to disk so that they are retained across
restarts. See
[command templates](Command_Templates.md#save-variables-to-disk) and
[G-Code reference](G-Codes.md#save-variables) for further information.

```
[save_variables]
filename:
#   Required - provide a filename that would be used to save the
#   variables to disk e.g. ~/variables.cfg
```

### [idle_timeout]

Idle timeout. An idle timeout is automatically enabled - add an
explicit idle_timeout config section to change the default settings.

```
[idle_timeout]
#gcode:
#   A list of G-Code commands to execute on an idle timeout. See
#   docs/Command_Templates.md for G-Code format. The default is to run
#   "TURN_OFF_HEATERS" and "M84".
#timeout: 600
#   Idle time (in seconds) to wait before running the above G-Code
#   commands. The default is 600 seconds.
```

## Optional G-Code features

### [virtual_sdcard]

A virtual sdcard may be useful if the host machine is not fast enough
to run OctoPrint well. It allows the Klipper host software to directly
print gcode files stored in a directory on the host using standard
sdcard G-Code commands (eg, M24).

```
[virtual_sdcard]
path:
#   The path of the local directory on the host machine to look for
#   g-code files. This is a read-only directory (sdcard file writes
#   are not supported). One may point this to OctoPrint's upload
#   directory (generally ~/.octoprint/uploads/ ). This parameter must
#   be provided.
```

### [sdcard_loop]

Some printers with stage-clearing features, such as a part ejector or
a belt printer, can find use in looping sections of the sdcard file.
(For example, to print the same part over and over, or repeat the
a section of a part for a chain or other repeated pattern).

See the [command reference](G-Codes.md#sdcard-loop) for supported
commands. See the [sample-macros.cfg](../config/sample-macros.cfg)
file for a Marlin compatible M808 G-Code macro.

```
[sdcard_loop]
```

### [force_move]

Support manually moving stepper motors for diagnostic purposes. Note,
using this feature may place the printer in an invalid state - see the
[command reference](G-Codes.md#force-movement) for important details.

```
[force_move]
#enable_force_move: False
#   Set to true to enable FORCE_MOVE and SET_KINEMATIC_POSITION
#   extended G-Code commands. The default is false.
```

### [pause_resume]

Pause/Resume functionality with support of position capture and
restore. See the [command reference](G-Codes.md#pause-resume) for more
information.

```
[pause_resume]
#recover_velocity: 50.
#   When capture/restore is enabled, the speed at which to return to
#   the captured position (in mm/s). Default is 50.0 mm/s.
```

### [firmware_retraction]

Firmware filament retraction. This enables G10 (retract) and G11
(unretract) GCODE commands issued by many slicers. The parameters
below provide startup defaults, although the values can be adjusted
via the SET_RETRACTION [command](G-Codes.md#firmware-retraction)),
allowing per-filament settings and runtime tuning.

```
[firmware_retraction]
#retract_length: 0
#   The length of filament (in mm) to retract when G10 is activated,
#   and to unretract when G11 is activated (but see
#   unretract_extra_length below). The default is 0 mm.
#retract_speed: 20
#   The speed of retraction, in mm/s. The default is 20 mm/s.
#unretract_extra_length: 0
#   The length (in mm) of *additional* filament to add when
#   unretracting.
#unretract_speed: 10
#   The speed of unretraction, in mm/s. The default is 10 mm/s.
```

### [gcode_arcs]

Support for gcode arc (G2/G3) commands.

```
[gcode_arcs]
#resolution: 1.0
#   An arc will be split into segments. Each segment's length will
#   equal the resolution in mm set above. Lower values will produce a
#   finer arc, but also more work for your machine. Arcs smaller than
#   the configured value will become straight lines. The default is
#   1mm.
```

### [respond]

Enable the "M118" and "RESPOND" extended
[commands](G-Codes.md#send-message-respond-to-host).

```
[respond]
#default_type: echo
#   Sets the default prefix of the "M118" and "RESPOND" output to one
#   of the following:
#       echo: "echo: " (This is the default)
#       command: "// "
#       error: "!! "
#default_prefix: echo:
#   Directly sets the default prefix. If present, this value will
#   override the "default_type".
```

## Resonance compensation

### [input_shaper]

Enables [resonance compensation](Resonance_Compensation.md). Also see
the [command reference](G-Codes.md#resonance-compensation).

```
[input_shaper]
#shaper_freq_x: 0
#   A frequency (in Hz) of the input shaper for X axis. This is
#   usually a resonance frequency of X axis that the input shaper
#   should suppress. For more complex shapers, like 2- and 3-hump EI
#   input shapers, this parameter can be set from different
#   considerations. The default value is 0, which disables input
#   shaping for X axis.
#shaper_freq_y: 0
#   A frequency (in Hz) of the input shaper for Y axis. This is
#   usually a resonance frequency of Y axis that the input shaper
#   should suppress. For more complex shapers, like 2- and 3-hump EI
#   input shapers, this parameter can be set from different
#   considerations. The default value is 0, which disables input
#   shaping for Y axis.
#shaper_type: mzv
#   A type of the input shaper to use for both X and Y axes. Supported
#   shapers are zv, mzv, zvd, ei, 2hump_ei, and 3hump_ei. The default
#   is mzv input shaper.
#shaper_type_x:
#shaper_type_y:
#   If shaper_type is not set, these two parameters can be used to
#   configure different input shapers for X and Y axes. The same
#   values are supported as for shaper_type parameter.
#damping_ratio_x: 0.1
#damping_ratio_y: 0.1
#   Damping ratios of vibrations of X and Y axes used by input shapers
#   to improve vibration suppression. Default value is 0.1 which is a
#   good all-round value for most printers. In most circumstances this
#   parameter requires no tuning and should not be changed.
```

### [adxl345]

Support for ADXL345 accelerometers. This support allows one to query
accelerometer measurements from the sensor. This enables an
ACCELEROMETER_MEASURE command (see
[G-Codes](G-Codes.md#adxl345-accelerometer-commands) for more
information). The default chip name is "default", but one may specify
an explicit name (eg, [adxl345 my_chip_name]).

```
[adxl345]
cs_pin:
#   The SPI enable pin for the sensor. This parameter must be provided.
#spi_speed: 5000000
#   The SPI speed (in hz) to use when communicating with the chip.
#   The default is 5000000.
#spi_bus:
#spi_software_sclk_pin:
#spi_software_mosi_pin:
#spi_software_miso_pin:
#   See the "common SPI settings" section for a description of the
#   above parameters.
#axes_map: x,y,z
#   The accelerometer axis for each of the printer's x, y, and z axes.
#   This may be useful if the accelerometer is mounted in an
#   orientation that does not match the printer orientation. For
#   example, one could set this to "y,x,z" to swap the x and y axes.
#   It is also possible to negate an axis if the accelerometer
#   direction is reversed (eg, "x,z,-y"). The default is "x,y,z".
#rate: 3200
#   Output data rate for ADXL345. ADXL345 supports the following data
#   rates: 3200, 1600, 800, 400, 200, 100, 50, and 25. Note that it is
#   not recommended to change this rate from the default 3200, and
#   rates below 800 will considerably affect the quality of resonance
#   measurements.
```

### [resonance_tester]

Support for resonance testing and automatic input shaper calibration.
In order to use most of the functionality of this module, additional
software dependencies must be installed; refer to
[Measuring Resonances](Measuring_Resonances.md) and the
[command reference](G-Codes.md#resonance-testing-commands) for more
information. See the [Max smoothing](Measuring_Resonances.md#max-smoothing)
section of the measuring resonances guide for more information on
`max_smoothing` parameter and its use.

```
[resonance_tester]
#probe_points:
#   A list of X,Y,Z coordinates of points (one point per line) to test
#   resonances at. At least one point is required. Make sure that all
#   points with some safety margin in XY plane (~a few centimeters)
#   are reachable by the toolhead.
#accel_chip:
#   A name of the accelerometer chip to use for measurements. If
#   adxl345 chip was defined without an explicit name, this parameter
#   can simply reference it as "accel_chip: adxl345", otherwise an
#   explicit name must be supplied as well, e.g. "accel_chip: adxl345
#   my_chip_name". Either this, or the next two parameters must be
#   set.
#accel_chip_x:
#accel_chip_y:
#   Names of the accelerometer chips to use for measurements for each
#   of the axis. Can be useful, for instance, on bed slinger printer,
#   if two separate accelerometers are mounted on the bed (for Y axis)
#   and on the toolhead (for X axis). These parameters have the same
#   format as 'accel_chip' parameter. Only 'accel_chip' or these two
#   parameters must be provided.
#max_smoothing:
#   Maximum input shaper smoothing to allow for each axis during shaper
#   auto-calibration (with 'SHAPER_CALIBRATE' command). By default no
#   maximum smoothing is specified. Refer to Measuring_Resonances guide
#   for more details on using this feature.
#min_freq: 5
#   Minimum frequency to test for resonances. The default is 5 Hz.
#max_freq: 120
#   Maximum frequency to test for resonances. The default is 120 Hz.
#accel_per_hz: 75
#   This parameter is used to determine which acceleration to use to
#   test a specific frequency: accel = accel_per_hz * freq. Higher the
#   value, the higher is the energy of the oscillations. Can be set to
#   a lower than the default value if the resonances get too strong on
#   the printer. However, lower values make measurements of
#   high-frequency resonances less precise. The default value is 75
#   (mm/sec).
#hz_per_sec: 1
#   Determines the speed of the test. When testing all frequencies in
#   range [min_freq, max_freq], each second the frequency increases by
#   hz_per_sec. Small values make the test slow, and the large values
#   will decrease the precision of the test. The default value is 1.0
#   (Hz/sec == sec^-2).
```

## Config file helpers

### [board_pins]

Board pin aliases (one may define any number of sections with a
"board_pins" prefix). Use this to define aliases for the pins on a
micro-controller.

```
[board_pins my_aliases]
mcu: mcu
#   A comma separated list of micro-controllers that may use the
#   aliases. The default is to apply the aliases to the main "mcu".
aliases:
aliases_<name>:
#   A comma separated list of "name=value" aliases to create for the
#   given micro-controller. For example, "EXP1_1=PE6" would create an
#   "EXP1_1" alias for the "PE6" pin. However, if "value" is enclosed
#   in "<>" then "name" is created as a reserved pin (for example,
#   "EXP1_9=<GND>" would reserve "EXP1_9"). Any number of options
#   starting with "aliases_" may be specified.
```

### [include]

Include file support. One may include additional config file from the
main printer config file. Wildcards may also be used (eg,
"configs/*.cfg").

```
[include my_other_config.cfg]
```

### [duplicate_pin_override]

This tool allows a single micro-controller pin to be defined multiple
times in a config file without normal error checking. This is intended
for diagnostic and debugging purposes. This section is not needed
where Klipper supports using the same pin multiple times, and using
this override may cause confusing and unexpected results.

```
[duplicate_pin_override]
pins:
#   A comma separated list of pins that may be used multiple times in
#   a config file without normal error checks. This parameter must be
#   provided.
```

## Bed probing hardware

### [probe]

Z height probe. One may define this section to enable Z height probing
hardware. When this section is enabled, PROBE and QUERY_PROBE extended
[g-code commands](G-Codes.md#probe) become available. Also, see the
[probe calibrate guide](Probe_Calibrate.md). The probe section also
creates a virtual "probe:z_virtual_endstop" pin. One may set the
stepper_z endstop_pin to this virtual pin on cartesian style printers
that use the probe in place of a z endstop. If using
"probe:z_virtual_endstop" then do not define a position_endstop in the
stepper_z config section.

```
[probe]
pin:
#   Probe detection pin. If the pin is on a different microcontroller
#   than the Z steppers then it enables "multi-mcu homing". This
#   parameter must be provided.
#deactivate_on_each_sample: True
#   This determines if Klipper should execute deactivation gcode
#   between each probe attempt when performing a multiple probe
#   sequence. The default is True.
#x_offset: 0.0
#   The distance (in mm) between the probe and the nozzle along the
#   x-axis. The default is 0.
#y_offset: 0.0
#   The distance (in mm) between the probe and the nozzle along the
#   y-axis. The default is 0.
z_offset:
#   The distance (in mm) between the bed and the nozzle when the probe
#   triggers. This parameter must be provided.
#speed: 5.0
#   Speed (in mm/s) of the Z axis when probing. The default is 5mm/s.
#samples: 1
#   The number of times to probe each point. The probed z-values will
#   be averaged. The default is to probe 1 time.
#sample_retract_dist: 2.0
#   The distance (in mm) to lift the toolhead between each sample (if
#   sampling more than once). The default is 2mm.
#lift_speed:
#   Speed (in mm/s) of the Z axis when lifting the probe between
#   samples. The default is to use the same value as the 'speed'
#   parameter.
#samples_result: average
#   The calculation method when sampling more than once - either
#   "median" or "average". The default is average.
#samples_tolerance: 0.100
#   The maximum Z distance (in mm) that a sample may differ from other
#   samples. If this tolerance is exceeded then either an error is
#   reported or the attempt is restarted (see
#   samples_tolerance_retries). The default is 0.100mm.
#samples_tolerance_retries: 0
#   The number of times to retry if a sample is found that exceeds
#   samples_tolerance. On a retry, all current samples are discarded
#   and the probe attempt is restarted. If a valid set of samples are
#   not obtained in the given number of retries then an error is
#   reported. The default is zero which causes an error to be reported
#   on the first sample that exceeds samples_tolerance.
#activate_gcode:
#   A list of G-Code commands to execute prior to each probe attempt.
#   See docs/Command_Templates.md for G-Code format. This may be
#   useful if the probe needs to be activated in some way. Do not
#   issue any commands here that move the toolhead (eg, G1). The
#   default is to not run any special G-Code commands on activation.
#deactivate_gcode:
#   A list of G-Code commands to execute after each probe attempt
#   completes. See docs/Command_Templates.md for G-Code format. Do not
#   issue any commands here that move the toolhead. The default is to
#   not run any special G-Code commands on deactivation.
```

### [bltouch]

BLTouch probe. One may define this section (instead of a probe
section) to enable a BLTouch probe. See [BL-Touch guide](BLTouch.md)
and [command reference](G-Codes.md#bltouch) for further information. A
virtual "probe:z_virtual_endstop" pin is also created (see the "probe"
section for the details).

```
[bltouch]
sensor_pin:
#   Pin connected to the BLTouch sensor pin. Most BLTouch devices
#   require a pullup on the sensor pin (prefix the pin name with "^").
#   This parameter must be provided.
control_pin:
#   Pin connected to the BLTouch control pin. This parameter must be
#   provided.
#pin_move_time: 0.680
#   The amount of time (in seconds) to wait for the BLTouch pin to
#   move up or down. The default is 0.680 seconds.
#stow_on_each_sample: True
#   This determines if Klipper should command the pin to move up
#   between each probe attempt when performing a multiple probe
#   sequence. Read the directions in docs/BLTouch.md before setting
#   this to False. The default is True.
#probe_with_touch_mode: False
#   If this is set to True then Klipper will probe with the device in
#   "touch_mode". The default is False (probing in "pin_down" mode).
#pin_up_reports_not_triggered: True
#   Set if the BLTouch consistently reports the probe in a "not
#   triggered" state after a successful "pin_up" command. This should
#   be True for all genuine BLTouch devices. Read the directions in
#   docs/BLTouch.md before setting this to False. The default is True.
#pin_up_touch_mode_reports_triggered: True
#   Set if the BLTouch consistently reports a "triggered" state after
#   the commands "pin_up" followed by "touch_mode". This should be
#   True for all genuine BLTouch devices. Read the directions in
#   docs/BLTouch.md before setting this to False. The default is True.
#set_output_mode:
#   Request a specific sensor pin output mode on the BLTouch V3.0 (and
#   later). This setting should not be used on other types of probes.
#   Set to "5V" to request a sensor pin output of 5 Volts (only use if
#   the controller board needs 5V mode and is 5V tolerant on its input
#   signal line). Set to "OD" to request the sensor pin output use
#   open drain mode. The default is to not request an output mode.
#x_offset:
#y_offset:
#z_offset:
#speed:
#samples:
#sample_retract_dist:
#samples_result:
#samples_tolerance:
#samples_tolerance_retries:
#   See the "probe" section for information on these parameters.
```


# Additional stepper motors and extruders


### [stepper_z1]

Multi-stepper axes. On a cartesian style printer, the stepper
controlling a given axis may have additional config blocks defining
steppers that should be stepped in concert with the primary stepper.
One may define any number of sections with a numeric suffix starting
at 1 (for example, "stepper_z1", "stepper_z2", etc.).

```
[stepper_z1]
#step_pin:
#dir_pin:
#enable_pin:
#microsteps:
#rotation_distance:
#   See the "stepper" section for the definition of the above parameters.
#endstop_pin:
#   If an endstop_pin is defined for the additional stepper then the
#   stepper will home until the endstop is triggered. Otherwise, the
#   stepper will home until the endstop on the primary stepper for the
#   axis is triggered.
```

### [extruder1]

In a multi-extruder printer add an additional extruder section for
each additional extruder. The additional extruder sections should be
named "extruder1", "extruder2", "extruder3", and so on. See the
"extruder" section for a description of available parameters.

See [sample-multi-extruder.cfg](../config/sample-multi-extruder.cfg)
for an example configuration.

```
[extruder1]
#step_pin:
#dir_pin:
#...
#   See the "extruder" section for available stepper and heater
#   parameters.
#shared_heater:
#   If this extruder uses the same heater already defined for another
#   extruder then place the name of that extruder here. For example,
#   should extruder3 and extruder4 share a heater then the extruder3
#   config section should define the heater and the extruder4 section
#   should specify "shared_heater: extruder3". The default is to not
#   reuse an existing heater.
```

### [dual_carriage]

Support for cartesian printers with dual carriages on a single
axis. The active carriage is set via the SET_DUAL_CARRIAGE extended
g-code command. The "SET_DUAL_CARRIAGE CARRIAGE=1" command will
activate the carriage defined in this section (CARRIAGE=0 will return
activation to the primary carriage). Dual carriage support is
typically combined with extra extruders - the SET_DUAL_CARRIAGE
command is often called at the same time as the ACTIVATE_EXTRUDER
command. Be sure to park the carriages during deactivation.

See [sample-idex.cfg](../config/sample-idex.cfg) for an example
configuration.

```
[dual_carriage]
axis:
#   The axis this extra carriage is on (either x or y). This parameter
#   must be provided.
#step_pin:
#dir_pin:
#enable_pin:
#microsteps:
#rotation_distance:
#endstop_pin:
#position_endstop:
#position_min:
#position_max:
#   See the "stepper" section for the definition of the above parameters.
```

### [extruder_stepper]

Support for additional steppers synchronized to the movement of an
extruder (one may define any number of sections with an
"extruder_stepper" prefix).

See the [command reference](G-Codes.md#extruder-stepper-commands) for
more information.

```
[extruder_stepper my_extra_stepper]
#extruder: extruder
#   The extruder this stepper is synchronized to. The default is
#   "extruder".
#step_pin:
#dir_pin:
#enable_pin:
#microsteps:
#rotation_distance:
#   See the "stepper" section for the definition of the above
#   parameters.
```

### [manual_stepper]

Manual steppers (one may define any number of sections with a
"manual_stepper" prefix). These are steppers that are controlled by
the MANUAL_STEPPER g-code command. For example: "MANUAL_STEPPER
STEPPER=my_stepper MOVE=10 SPEED=5". See
[G-Codes](G-Codes.md#manual-stepper-commands) file for a description
of the MANUAL_STEPPER command. The steppers are not connected to the
normal printer kinematics.

```
[manual_stepper my_stepper]
#step_pin:
#dir_pin:
#enable_pin:
#microsteps:
#rotation_distance:
#   See the "stepper" section for a description of these parameters.
#velocity:
#   Set the default velocity (in mm/s) for the stepper. This value
#   will be used if a MANUAL_STEPPER command does not specify a SPEED
#   parameter. The default is 5mm/s.
#accel:
#   Set the default acceleration (in mm/s^2) for the stepper. An
#   acceleration of zero will result in no acceleration. This value
#   will be used if a MANUAL_STEPPER command does not specify an ACCEL
#   parameter. The default is zero.
#endstop_pin:
#   Endstop switch detection pin. If specified, then one may perform
#   "homing moves" by adding a STOP_ON_ENDSTOP parameter to
#   MANUAL_STEPPER movement commands.
```

## Custom heaters and sensors

### [verify_heater]

Heater and temperature sensor verification. Heater verification is
automatically enabled for each heater that is configured on the
printer. Use verify_heater sections to change the default settings.

```
[verify_heater heater_config_name]
#max_error: 120
#   The maximum "cumulative temperature error" before raising an
#   error. Smaller values result in stricter checking and larger
#   values allow for more time before an error is reported.
#   Specifically, the temperature is inspected once a second and if it
#   is close to the target temperature then an internal "error
#   counter" is reset; otherwise, if the temperature is below the
#   target range then the counter is increased by the amount the
#   reported temperature differs from that range. Should the counter
#   exceed this "max_error" then an error is raised. The default is
#   120.
#check_gain_time:
#   This controls heater verification during initial heating. Smaller
#   values result in stricter checking and larger values allow for
#   more time before an error is reported. Specifically, during
#   initial heating, as long as the heater increases in temperature
#   within this time frame (specified in seconds) then the internal
#   "error counter" is reset. The default is 20 seconds for extruders
#   and 60 seconds for heater_bed.
#hysteresis: 5
#   The maximum temperature difference (in Celsius) to a target
#   temperature that is considered in range of the target. This
#   controls the max_error range check. It is rare to customize this
#   value. The default is 5.
#heating_gain: 2
#   The minimum temperature (in Celsius) that the heater must increase
#   by during the check_gain_time check. It is rare to customize this
#   value. The default is 2.
```

### [homing_heaters]

Tool to disable heaters when homing or probing an axis.

```
[homing_heaters]
#steppers:
#   A comma separated list of steppers that should cause heaters to be
#   disabled. The default is to disable heaters for any homing/probing
#   move.
#   Typical example: stepper_z
#heaters:
#   A comma separated list of heaters to disable during homing/probing
#   moves. The default is to disable all heaters.
#   Typical example: extruder, heater_bed
```

### [thermistor]

Custom thermistors (one may define any number of sections with a
"thermistor" prefix). A custom thermistor may be used in the
sensor_type field of a heater config section. (For example, if one
defines a "[thermistor my_thermistor]" section then one may use a
"sensor_type: my_thermistor" when defining a heater.) Be sure to place
the thermistor section in the config file above its first use in a
heater section.

```
[thermistor my_thermistor]
#temperature1:
#resistance1:
#temperature2:
#resistance2:
#temperature3:
#resistance3:
#   Three resistance measurements (in Ohms) at the given temperatures
#   (in Celsius). The three measurements will be used to calculate the
#   Steinhart-Hart coefficients for the thermistor. These parameters
#   must be provided when using Steinhart-Hart to define the
#   thermistor.
#beta:
#   Alternatively, one may define temperature1, resistance1, and beta
#   to define the thermistor parameters. This parameter must be
#   provided when using "beta" to define the thermistor.
```

### [adc_temperature]

Custom ADC temperature sensors (one may define any number of sections
with an "adc_temperature" prefix). This allows one to define a custom
temperature sensor that measures a voltage on an Analog to Digital
Converter (ADC) pin and uses linear interpolation between a set of
configured temperature/voltage (or temperature/resistance)
measurements to determine the temperature. The resulting sensor can be
used as a sensor_type in a heater section. (For example, if one
defines a "[adc_temperature my_sensor]" section then one may use a
"sensor_type: my_sensor" when defining a heater.) Be sure to place the
sensor section in the config file above its first use in a heater
section.

```
[adc_temperature my_sensor]
#temperature1:
#voltage1:
#temperature2:
#voltage2:
#...
#   A set of temperatures (in Celsius) and voltages (in Volts) to use
#   as reference when converting a temperature. A heater section using
#   this sensor may also specify adc_voltage and voltage_offset
#   parameters to define the ADC voltage (see "Common temperature
#   amplifiers" section for details). At least two measurements must
#   be provided.
#temperature1:
#resistance1:
#temperature2:
#resistance2:
#...
#   Alternatively one may specify a set of temperatures (in Celsius)
#   and resistance (in Ohms) to use as reference when converting a
#   temperature. A heater section using this sensor may also specify a
#   pullup_resistor parameter (see "extruder" section for details). At
#   least two measurements must be provided.
```

### [heater_generic]

Generic heaters (one may define any number of sections with a
"heater_generic" prefix). These heaters behave similarly to standard
heaters (extruders, heated beds). Use the SET_HEATER_TEMPERATURE
command (see [G-Codes](G-Codes.md) for details) to set the target
temperature.

```
[heater_generic my_generic_heater]
#gcode_id:
#   The id to use when reporting the temperature in the M105 command.
#   This parameter must be provided.
#heater_pin:
#max_power:
#sensor_type:
#sensor_pin:
#smooth_time:
#control:
#pid_Kp:
#pid_Ki:
#pid_Kd:
#pwm_cycle_time:
#min_temp:
#max_temp:
#   See the "extruder" section for the definition of the above
#   parameters.
```

### [temperature_sensor]

Generic temperature sensors. One can define any number of additional
temperature sensors that are reported via the M105 command.

```
[temperature_sensor my_sensor]
#sensor_type:
#sensor_pin:
#min_temp:
#max_temp:
#   See the "extruder" section for the definition of the above
#   parameters.
#gcode_id:
#   See the "heater_generic" section for the definition of this
#   parameter.
```

## Temperature sensors

Klipper includes definitions for many types of temperature sensors.
These sensors may be used in any config section that requires a
temperature sensor (such as an `[extruder]` or `[heated_bed]`
section).

### Common thermistors

Common thermistors. The following parameters are available in heater
sections that use one of these sensors.

```
sensor_type:
#   One of "EPCOS 100K B57560G104F", "ATC Semitec 104GT-2",
#   "NTC 100K beta 3950", "Honeywell 100K 135-104LAG-J01",
#   "NTC 100K MGB18-104F39050L32", "SliceEngineering 450", or
#   "TDK NTCG104LH104JT1"
sensor_pin:
#   Analog input pin connected to the thermistor. This parameter must
#   be provided.
#pullup_resistor: 4700
#   The resistance (in ohms) of the pullup attached to the thermistor.
#   The default is 4700 ohms.
#inline_resistor: 0
#   The resistance (in ohms) of an extra (not heat varying) resistor
#   that is placed inline with the thermistor. It is rare to set this.
#   The default is 0 ohms.
```

### Common temperature amplifiers

Common temperature amplifiers. The following parameters are available
in heater sections that use one of these sensors.

```
sensor_type:
#   One of "PT100 INA826", "AD595", "AD597", "AD8494", "AD8495",
#   "AD8496", or "AD8497".
sensor_pin:
#   Analog input pin connected to the sensor. This parameter must be
#   provided.
#adc_voltage: 5.0
#   The ADC comparison voltage (in Volts). The default is 5 volts.
#voltage_offset: 0
#   The ADC voltage offset (in Volts). The default is 0.
```

### Directly connected PT1000 sensor

Directly connected PT1000 sensor. The following parameters are
available in heater sections that use one of these sensors.

```
sensor_type: PT1000
sensor_pin:
#   Analog input pin connected to the sensor. This parameter must be
#   provided.
#pullup_resistor: 4700
#   The resistance (in ohms) of the pullup attached to the sensor. The
#   default is 4700 ohms.
```

### MAXxxxxx temperature sensors

MAXxxxxx serial peripheral interface (SPI) temperature based
sensors. The following parameters are available in heater sections
that use one of these sensor types.

```
sensor_type:
#   One of "MAX6675", "MAX31855", "MAX31856", or "MAX31865".
sensor_pin:
#   The chip select line for the sensor chip. This parameter must be
#   provided.
#spi_speed: 4000000
#   The SPI speed (in hz) to use when communicating with the chip.
#   The default is 4000000.
#spi_bus:
#spi_software_sclk_pin:
#spi_software_mosi_pin:
#spi_software_miso_pin:
#   See the "common SPI settings" section for a description of the
#   above parameters.
#tc_type: K
#tc_use_50Hz_filter: False
#tc_averaging_count: 1
#   The above parameters control the sensor parameters of MAX31856
#   chips. The defaults for each parameter are next to the parameter
#   name in the above list.
#rtd_nominal_r: 100
#rtd_reference_r: 430
#rtd_num_of_wires: 2
#rtd_use_50Hz_filter: False
#   The above parameters control the sensor parameters of MAX31865
#   chips. The defaults for each parameter are next to the parameter
#   name in the above list.
```

### BMP280/BME280/BME680 temperature sensor

BMP280/BME280/BME680 two wire interface (I2C) environmental sensors.
Note that thoose sensors aee not intended for use with extruders and
heater beds, but rather for monitoring ambient temperature (C),
pressure (hPa), relative humidity and in case of the BME680 gas level.
See [sample-macros.cfg](../config/sample-macros.cfg) for a gcode_macro
that may be used to report pressure and humidity in addition to
temperature.

```
sensor_type: BME280
#i2c_address:
#   Default is 118 (0x76). Some BME280 sensors have an address of 119
#   (0x77).
#i2c_mcu:
#i2c_bus:
#i2c_speed:
#   See the "common I2C settings" section for a description of the
#   above parameters.
```

### HTU21D sensor

HTU21D family two wire interface (I2C) environmental sensor. Note that
this sensor is not intended for use with extruders and heater beds,
but rather for monitoring ambient temperature (C) and relative
humidity. See [sample-macros.cfg](../config/sample-macros.cfg) for a
gcode_macro that may be used to report humidity in addition to
temperature.

```
sensor_type:
#   Must be "HTU21D" , "SI7013", "SI7020", "SI7021" or "SHT21"
#i2c_address:
#   Default is 64 (0x40).
#i2c_mcu:
#i2c_bus:
#i2c_speed:
#   See the "common I2C settings" section for a description of the
#   above parameters.
#htu21d_hold_master:
#   If the sensor can hold the I2C buf while reading. If True no other
#   bus communication can be performed while reading is in progress.
#   Default is False.
#htu21d_resolution:
#   The resolution of temperature and humidity reading.
#   Valid values are:
#    'TEMP14_HUM12' -> 14bit for Temp and 12bit for humidity
#    'TEMP13_HUM10' -> 13bit for Temp and 10bit for humidity
#    'TEMP12_HUM08' -> 12bit for Temp and 08bit for humidity
#    'TEMP11_HUM11' -> 11bit for Temp and 11bit for humidity
#   Default is: "TEMP11_HUM11"
#htu21d_report_time:
#   Interval in seconds between readings. Default is 30
```

### LM75 temperature sensor

LM75/LM75A two wire (I2C) connected temperature sensors. These sensors
have range up to 125 C, so are usable for e.g. chamber temperature
monitoring. They can also function as simple fan/heater controllers.

```
sensor_type: lm75
#i2c_address:
#   Default is 72 (0x48). Normal range is 72-79 (0x48-0x4F) and the 3
#   low bits of the address are configured via pins on the chip
#   (usually with jumpers or hard wired).
#i2c_mcu:
#i2c_bus:
#i2c_speed:
#   See the "common I2C settings" section for a description of the
#   above parameters.
#lm75_report_time:
#   Interval in seconds between readings. Default is 0.8, with minimum
#   0.5.
```

### Builtin micro-controller temperature sensor

The atsam, atsamd, and stm32 micro-controllers contain an internal
temperature sensor. One can use the "temperature_mcu" sensor to
monitor these temperatures.

```
sensor_type: temperature_mcu
#sensor_mcu: mcu
#   The micro-controller to read from. The default is "mcu".
#sensor_temperature1:
#sensor_adc1:
#   Specify the above two parameters (a temperature in Celsius and an
#   ADC value as a float between 0.0 and 1.0) to calibrate the
#   micro-controller temperature. This may improve the reported
#   temperature accuracy on some chips. A typical way to obtain this
#   calibration information is to completely remove power from the
#   printer for a few hours (to ensure it is at the ambient
#   temperature), then power it up and use the QUERY_ADC command to
#   obtain an ADC measurement. Use some other temperature sensor on
#   the printer to find the corresponding ambient temperature. The
#   default is to use the factory calibration data on the
#   micro-controller (if applicable) or the nominal values from the
#   micro-controller specification.
#sensor_temperature2:
#sensor_adc2:
#   If sensor_temperature1/sensor_adc1 is specified then one may also
#   specify sensor_temperature2/sensor_adc2 calibration data. Doing so
#   may provide calibrated "temperature slope" information. The
#   default is to use the factory calibration data on the
#   micro-controller (if applicable) or the nominal values from the
#   micro-controller specification.
```

### Host temperature sensor

Temperature from the machine (eg Raspberry Pi) running the host software.

```
sensor_type: temperature_host
#sensor_path:
#   The path to temperature system file. The default is
#   "/sys/class/thermal/thermal_zone0/temp" which is the temperature
#   system file on a Raspberry Pi computer.
```

### DS18B20 temperature sensor

DS18B20 is a 1-wire (w1) digital temperature sensor. Note that this sensor is not intended for use with extruders and heater beds, but rather for monitoring ambient temperature (C). These sensors have range up to 125 C, so are usable for e.g. chamber temperature monitoring. They can also function as simple fan/heater controllers. DS18B20 sensors are only supported on the "host mcu", e.g. the Raspberry Pi. The w1-gpio Linux kernel module must be installed.

```
sensor_type: DS18B20
serial_no:
#   Each 1-wire device has a unique serial number used to identify the device,
#   usually in the format 28-031674b175ff. This parameter must be provided.
#   Attached 1-wire devices can be listed using the following Linux command:
#   ls /sys/bus/w1/devices/
#ds18_report_time:
#   Interval in seconds between readings. Default is 3.0, with a minimum of 1.0
#sensor_mcu:
#   The micro-controller to read from. Must be the host_mcu
```

## Fans

### [fan]

Print cooling fan.

```
[fan]
pin:
#   Output pin controlling the fan. This parameter must be provided.
#max_power: 1.0
#   The maximum power (expressed as a value from 0.0 to 1.0) that the
#   pin may be set to. The value 1.0 allows the pin to be set fully
#   enabled for extended periods, while a value of 0.5 would allow the
#   pin to be enabled for no more than half the time. This setting may
#   be used to limit the total power output (over extended periods) to
#   the fan. If this value is less than 1.0 then fan speed requests
#   will be scaled between zero and max_power (for example, if
#   max_power is .9 and a fan speed of 80% is requested then the fan
#   power will be set to 72%). The default is 1.0.
#shutdown_speed: 0
#   The desired fan speed (expressed as a value from 0.0 to 1.0) if
#   the micro-controller software enters an error state. The default
#   is 0.
#cycle_time: 0.010
#   The amount of time (in seconds) for each PWM power cycle to the
#   fan. It is recommended this be 10 milliseconds or greater when
#   using software based PWM. The default is 0.010 seconds.
#hardware_pwm: False
#   Enable this to use hardware PWM instead of software PWM. Most fans
#   do not work well with hardware PWM, so it is not recommended to
#   enable this unless there is an electrical requirement to switch at
#   very high speeds. When using hardware PWM the actual cycle time is
#   constrained by the implementation and may be significantly
#   different than the requested cycle_time. The default is False.
#kick_start_time: 0.100
#   Time (in seconds) to run the fan at full speed when either first
#   enabling or increasing it by more than 50% (helps get the fan
#   spinning). The default is 0.100 seconds.
#off_below: 0.0
#   The minimum input speed which will power the fan (expressed as a
#   value from 0.0 to 1.0). When a speed lower than off_below is
#   requested the fan will instead be turned off. This setting may be
#   used to prevent fan stalls and to ensure kick starts are
#   effective. The default is 0.0.
#
#   This setting should be recalibrated whenever max_power is adjusted.
#   To calibrate this setting, start with off_below set to 0.0 and the
#   fan spinning. Gradually lower the fan speed to determine the lowest
#   input speed which reliably drives the fan without stalls. Set
#   off_below to the duty cycle corresponding to this value (for
#   example, 12% -> 0.12) or slightly higher.
#tachometer_pin:
#   Tachometer input pin for monitoring fan speed. A pullup is generally
#   required. This parameter is optional.
#tachometer_ppr: 2
#   When tachometer_pin is specified, this is the number of pulses per
#   revolution of the tachometer signal. For a BLDC fan this is
#   normally half the number of poles. The default is 2.
#tachometer_poll_interval: 0.0015
#   When tachometer_pin is specified, this is the polling period of the
#   tachometer pin, in seconds. The default is 0.0015, which is fast
#   enough for fans below 10000 RPM at 2 PPR. This must be smaller than
#   30/(tachometer_ppr*rpm), with some margin, where rpm is the
#   maximum speed (in RPM) of the fan.
```

### [heater_fan]

Heater cooling fans (one may define any number of sections with a
"heater_fan" prefix). A "heater fan" is a fan that will be enabled
whenever its associated heater is active. By default, a heater_fan has
a shutdown_speed equal to max_power.

```
[heater_fan my_nozzle_fan]
#pin:
#max_power:
#shutdown_speed:
#cycle_time:
#hardware_pwm:
#kick_start_time:
#off_below:
#tachometer_pin:
#tachometer_ppr:
#tachometer_poll_interval:
#   See the "fan" section for a description of the above parameters.
#heater: extruder
#   Name of the config section defining the heater that this fan is
#   associated with. If a comma separated list of heater names is
#   provided here, then the fan will be enabled when any of the given
#   heaters are enabled. The default is "extruder".
#heater_temp: 50.0
#   A temperature (in Celsius) that the heater must drop below before
#   the fan is disabled. The default is 50 Celsius.
#fan_speed: 1.0
#   The fan speed (expressed as a value from 0.0 to 1.0) that the fan
#   will be set to when its associated heater is enabled. The default
#   is 1.0
```

### [controller_fan]

Controller cooling fan (one may define any number of sections with a
"controller_fan" prefix). A "controller fan" is a fan that will be
enabled whenever its associated heater or its associated stepper
driver is active. The fan will stop whenever an idle_timeout is
reached to ensure no overheating will occur after deactivating a
watched component.

```
[controller_fan my_controller_fan]
#pin:
#max_power:
#shutdown_speed:
#cycle_time:
#hardware_pwm:
#kick_start_time:
#off_below:
#tachometer_pin:
#tachometer_ppr:
#tachometer_poll_interval:
#   See the "fan" section for a description of the above parameters.
#fan_speed: 1.0
#   The fan speed (expressed as a value from 0.0 to 1.0) that the fan
#   will be set to when a heater or stepper driver is active.
#   The default is 1.0
#idle_timeout:
#   The amount of time (in seconds) after a stepper driver or heater
#   was active and the fan should be kept running. The default
#   is 30 seconds.
#idle_speed:
#   The fan speed (expressed as a value from 0.0 to 1.0) that the fan
#   will be set to when a heater or stepper driver was active and
#   before the idle_timeout is reached. The default is fan_speed.
#heater:
#stepper:
#   Name of the config section defining the heater/stepper that this fan
#   is associated with. If a comma separated list of heater/stepper names
#   is provided here, then the fan will be enabled when any of the given
#   heaters/steppers are enabled. The default heater is "extruder", the
#   default stepper is all of them.
```

### [temperature_fan]

Temperature-triggered cooling fans (one may define any number of
sections with a "temperature_fan" prefix). A "temperature fan" is a
fan that will be enabled whenever its associated sensor is above a set
temperature. By default, a temperature_fan has a shutdown_speed equal
to max_power.

See the [command reference](G-Codes.md#temperature-fan-commands) for
additional information.

```
[temperature_fan my_temp_fan]
#pin:
#max_power:
#shutdown_speed:
#cycle_time:
#hardware_pwm:
#kick_start_time:
#off_below:
#tachometer_pin:
#tachometer_ppr:
#tachometer_poll_interval:
#   See the "fan" section for a description of the above parameters.
#sensor_type:
#sensor_pin:
#control:
#pid_Kp:
#pid_Ki:
#pid_Kd:
#pid_deriv_time:
#max_delta:
#min_temp:
#max_temp:
#   See the "extruder" section for a description of the above parameters.
#target_temp: 40.0
#   A temperature (in Celsius) that will be the target temperature.
#   The default is 40 degrees.
#max_speed: 1.0
#   The fan speed (expressed as a value from 0.0 to 1.0) that the fan
#   will be set to when the sensor temperature exceeds the set value.
#   The default is 1.0.
#min_speed: 0.3
#   The minimum fan speed (expressed as a value from 0.0 to 1.0) that
#   the fan will be set to for PID temperature fans.
#   The default is 0.3.
#gcode_id:
#   If set, the temperature will be reported in M105 queries using the
#   given id. The default is to not report the temperature via M105.
```

### [fan_generic]

Manually controlled fan (one may define any number of sections with a
"fan_generic" prefix). The speed of a manually controlled fan is set
with the SET_FAN_SPEED
[gcode command](G-Codes.md#manually-controlled-fans-commands).

```
[fan_generic extruder_partfan]
#pin:
#max_power:
#shutdown_speed:
#cycle_time:
#hardware_pwm:
#kick_start_time:
#off_below:
#tachometer_pin:
#tachometer_ppr:
#tachometer_poll_interval:
#   See the "fan" section for a description of the above parameters.
```

## Additional servos, LEDs, buttons, and other pins

### [servo]

Servos (one may define any number of sections with a "servo"
prefix). The servos may be controlled using the SET_SERVO
[g-code command](G-Codes.md#servo-commands). For example: SET_SERVO
SERVO=my_servo ANGLE=180

```
[servo my_servo]
pin:
#   PWM output pin controlling the servo. This parameter must be
#   provided.
#maximum_servo_angle: 180
#   The maximum angle (in degrees) that this servo can be set to. The
#   default is 180 degrees.
#minimum_pulse_width: 0.001
#   The minimum pulse width time (in seconds). This should correspond
#   with an angle of 0 degrees. The default is 0.001 seconds.
#maximum_pulse_width: 0.002
#   The maximum pulse width time (in seconds). This should correspond
#   with an angle of maximum_servo_angle. The default is 0.002
#   seconds.
#initial_angle:
#   Initial angle (in degrees) to set the servo to. The default is to
#   not send any signal at startup.
#initial_pulse_width:
#   Initial pulse width time (in seconds) to set the servo to. (This
#   is only valid if initial_angle is not set.) The default is to not
#   send any signal at startup.
```

### [neopixel]

Neopixel (aka WS2812) LED support (one may define any number of
sections with a "neopixel" prefix). One may set the LED color via
"SET_LED LED=my_neopixel RED=0.1 GREEN=0.1 BLUE=0.1" type extended
[g-code commands](G-Codes.md#neopixel-and-dotstar-commands).

```
[neopixel my_neopixel]
pin:
#   The pin connected to the neopixel. This parameter must be
#   provided.
#chain_count:
#   The number of Neopixel chips that are "daisy chained" to the
#   provided pin. The default is 1 (which indicates only a single
#   Neopixel is connected to the pin).
#color_order: GRB
#   Set the pixel order required by the LED hardware. Options are GRB,
#   RGB, GRBW, or RGBW. The default is GRB.
#initial_RED: 0.0
#initial_GREEN: 0.0
#initial_BLUE: 0.0
#initial_WHITE: 0.0
#   Sets the initial LED color of the Neopixel. Each value should be
#   between 0.0 and 1.0. The WHITE option is only available on RGBW
#   LEDs. The default for each color is 0.
```

### [dotstar]

Dotstar (aka APA102) LED support (one may define any number of
sections with a "dotstar" prefix). One may set the LED color via
"SET_LED LED=my_dotstar RED=0.1 GREEN=0.1 BLUE=0.1" type extended
[g-code commands](G-Codes.md#neopixel-and-dotstar-commands).

```
[dotstar my_dotstar]
data_pin:
#   The pin connected to the data line of the dotstar. This parameter
#   must be provided.
clock_pin:
#   The pin connected to the clock line of the dotstar. This parameter
#   must be provided.
#chain_count:
#initial_RED: 0.0
#initial_GREEN: 0.0
#initial_BLUE: 0.0
#   See the "neopixel" section for information on these parameters.
```

### [PCA9533]

PCA9533 LED support. The PCA9533 is used on the mightyboard.

```
[pca9533 my_pca9533]
#i2c_address: 98
#   The i2c address that the chip is using on the i2c bus. Use 98 for
#   the PCA9533/1, 99 for the PCA9533/2. The default is 98.
#i2c_mcu:
#i2c_bus:
#i2c_speed:
#   See the "common I2C settings" section for a description of the
#   above parameters.
#initial_RED: 0
#initial_GREEN: 0
#initial_BLUE: 0
#initial_WHITE: 0
#   The PCA9533 only supports 1 or 0. The default is 0. On the
#   mightyboard, the white led is not populated.
#   Use GCODE to modify led values after startup.
#   set_led led=my_pca9533 red=1 green=1 blue=1
```

### [gcode_button]

Execute gcode when a button is pressed or released (or when a pin
changes state). You can check the state of the button by using
`QUERY_BUTTON button=my_gcode_button`.

```
[gcode_button my_gcode_button]
pin:
#   The pin on which the button is connected. This parameter must be
#   provided.
#analog_range:
#   Two comma separated resistances (in Ohms) specifying the minimum
#   and maximum resistance range for the button. If analog_range is
#   provided then the pin must be an analog capable pin. The default
#   is to use digital gpio for the button.
#analog_pullup_resistor:
#   The pullup resistance (in Ohms) when analog_range is specified.
#   The default is 4700 ohms.
#press_gcode:
#   A list of G-Code commands to execute when the button is pressed.
#   G-Code templates are supported. This parameter must be provided.
#release_gcode:
#   A list of G-Code commands to execute when the button is released.
#   G-Code templates are supported. The default is to not run any
#   commands on a button release.
```

### [output_pin]

Run-time configurable output pins (one may define any number of
sections with an "output_pin" prefix). Pins configured here will be
setup as output pins and one may modify them at run-time using
"SET_PIN PIN=my_pin VALUE=.1" type extended
[g-code commands](G-Codes.md#custom-pin-commands).

```
[output_pin my_pin]
pin:
#   The pin to configure as an output. This parameter must be
#   provided.
#pwm: False
#   Set if the output pin should be capable of pulse-width-modulation.
#   If this is true, the value fields should be between 0 and 1; if it
#   is false the value fields should be either 0 or 1. The default is
#   False.
#static_value:
#   If this is set, then the pin is assigned to this value at startup
#   and the pin can not be changed during runtime. A static pin uses
#   slightly less ram in the micro-controller. The default is to use
#   runtime configuration of pins.
#value:
#   The value to initially set the pin to during MCU configuration.
#   The default is 0 (for low voltage).
#shutdown_value:
#   The value to set the pin to on an MCU shutdown event. The default
#   is 0 (for low voltage).
#maximum_mcu_duration:
#   The maximum duration a non-shutdown value may be driven by the MCU
#   without an acknowledge from the host.
#   If host can not keep up with an update, the MCU will shutdown
#   and set all pins to their respective shutdown values.
#   Default: 0 (disabled)
#   Usual values are around 5 seconds.
#cycle_time: 0.100
#   The amount of time (in seconds) per PWM cycle. It is recommended
#   this be 10 milliseconds or greater when using software based PWM.
#   The default is 0.100 seconds for pwm pins.
#hardware_pwm: False
#   Enable this to use hardware PWM instead of software PWM. When
#   using hardware PWM the actual cycle time is constrained by the
#   implementation and may be significantly different than the
#   requested cycle_time. The default is False.
#scale:
#   This parameter can be used to alter how the 'value' and
#   'shutdown_value' parameters are interpreted for pwm pins. If
#   provided, then the 'value' parameter should be between 0.0 and
#   'scale'. This may be useful when configuring a PWM pin that
#   controls a stepper voltage reference. The 'scale' can be set to
#   the equivalent stepper amperage if the PWM were fully enabled, and
#   then the 'value' parameter can be specified using the desired
#   amperage for the stepper. The default is to not scale the 'value'
#   parameter.
```

### [static_digital_output]

Statically configured digital output pins (one may define any number
of sections with a "static_digital_output" prefix). Pins configured
here will be setup as a GPIO output during MCU configuration. They can
not be changed at run-time.

```
[static_digital_output my_output_pins]
pins:
#   A comma separated list of pins to be set as GPIO output pins. The
#   pin will be set to a high level unless the pin name is prefaced
#   with "!". This parameter must be provided.
```

### [multi_pin]

Multiple pin outputs (one may define any number of sections with a
"multi_pin" prefix). A multi_pin output creates an internal pin alias
that can modify multiple output pins each time the alias pin is
set. For example, one could define a "[multi_pin my_fan]" object
containing two pins and then set "pin=multi_pin:my_fan" in the "[fan]"
section - on each fan change both output pins would be updated. These
aliases may not be used with stepper motor pins.

```
[multi_pin my_multi_pin]
pins:
#   A comma separated list of pins associated with this alias. This
#   parameter must be provided.
```

## TMC stepper driver configuration

Configuration of Trinamic stepper motor drivers in UART/SPI mode.
Additional information is in the [TMC Drivers guide](TMC_Drivers.md)
and in the [command reference](G-Codes.md#tmc-stepper-drivers).

### [tmc2130]

Configure a TMC2130 stepper motor driver via SPI bus. To use this
feature, define a config section with a "tmc2130" prefix followed by
the name of the corresponding stepper config section (for example,
"[tmc2130 stepper_x]").

```
[tmc2130 stepper_x]
cs_pin:
#   The pin corresponding to the TMC2130 chip select line. This pin
#   will be set to low at the start of SPI messages and raised to high
#   after the message completes. This parameter must be provided.
#spi_speed:
#spi_bus:
#spi_software_sclk_pin:
#spi_software_mosi_pin:
#spi_software_miso_pin:
#   See the "common SPI settings" section for a description of the
#   above parameters.
#chain_position:
#chain_length:
#   These parameters configure an SPI daisy chain. The two parameters
#   define the stepper position in the chain and the total chain length.
#   Position 1 corresponds to the stepper that connects to the MOSI signal.
#   The default is to not use an SPI daisy chain.
#interpolate: True
#   If true, enable step interpolation (the driver will internally
#   step at a rate of 256 micro-steps). The default is True.
run_current:
#   The amount of current (in amps RMS) to configure the driver to use
#   during stepper movement. This parameter must be provided.
#hold_current:
#   The amount of current (in amps RMS) to configure the driver to use
#   when the stepper is not moving. The default is to use the same
#   value as run_current.
#sense_resistor: 0.110
#   The resistance (in ohms) of the motor sense resistor. The default
#   is 0.110 ohms.
#stealthchop_threshold: 0
#   The velocity (in mm/s) to set the "stealthChop" threshold to. When
#   set, "stealthChop" mode will be enabled if the stepper motor
#   velocity is below this value. The default is 0, which disables
#   "stealthChop" mode.
#driver_IHOLDDELAY: 8
#driver_TPOWERDOWN: 0
#driver_TBL: 1
#driver_TOFF: 4
#driver_HEND: 7
#driver_HSTRT: 0
#driver_PWM_AUTOSCALE: True
#driver_PWM_FREQ: 1
#driver_PWM_GRAD: 4
#driver_PWM_AMPL: 128
#driver_SGT: 0
#   Set the given register during the configuration of the TMC2130
#   chip. This may be used to set custom motor parameters. The
#   defaults for each parameter are next to the parameter name in the
#   above list.
#diag0_pin:
#diag1_pin:
#   The micro-controller pin attached to one of the DIAG lines of the
#   TMC2130 chip. Only a single diag pin should be specified. The pin
#   is "active low" and is thus normally prefaced with "^!". Setting
#   this creates a "tmc2130_stepper_x:virtual_endstop" virtual pin
#   which may be used as the stepper's endstop_pin. Doing this enables
#   "sensorless homing". (Be sure to also set driver_SGT to an
#   appropriate sensitivity value.) The default is to not enable
#   sensorless homing.
```

### [tmc2208]

Configure a TMC2208 (or TMC2224) stepper motor driver via single wire
UART. To use this feature, define a config section with a "tmc2208"
prefix followed by the name of the corresponding stepper config
section (for example, "[tmc2208 stepper_x]").

```
[tmc2208 stepper_x]
uart_pin:
#   The pin connected to the TMC2208 PDN_UART line. This parameter
#   must be provided.
#tx_pin:
#   If using separate receive and transmit lines to communicate with
#   the driver then set uart_pin to the receive pin and tx_pin to the
#   transmit pin. The default is to use uart_pin for both reading and
#   writing.
#select_pins:
#   A comma separated list of pins to set prior to accessing the
#   tmc2208 UART. This may be useful for configuring an analog mux for
#   UART communication. The default is to not configure any pins.
#interpolate: True
#   If true, enable step interpolation (the driver will internally
#   step at a rate of 256 micro-steps). The default is True.
run_current:
#   The amount of current (in amps RMS) to configure the driver to use
#   during stepper movement. This parameter must be provided.
#hold_current:
#   The amount of current (in amps RMS) to configure the driver to use
#   when the stepper is not moving. The default is to use the same
#   value as run_current.
#sense_resistor: 0.110
#   The resistance (in ohms) of the motor sense resistor. The default
#   is 0.110 ohms.
#stealthchop_threshold: 0
#   The velocity (in mm/s) to set the "stealthChop" threshold to. When
#   set, "stealthChop" mode will be enabled if the stepper motor
#   velocity is below this value. The default is 0, which disables
#   "stealthChop" mode.
#driver_IHOLDDELAY: 8
#driver_TPOWERDOWN: 20
#driver_TBL: 2
#driver_TOFF: 3
#driver_HEND: 0
#driver_HSTRT: 5
#driver_PWM_AUTOGRAD: True
#driver_PWM_AUTOSCALE: True
#driver_PWM_LIM: 12
#driver_PWM_REG: 8
#driver_PWM_FREQ: 1
#driver_PWM_GRAD: 14
#driver_PWM_OFS: 36
#   Set the given register during the configuration of the TMC2208
#   chip. This may be used to set custom motor parameters. The
#   defaults for each parameter are next to the parameter name in the
#   above list.
```

### [tmc2209]

Configure a TMC2209 stepper motor driver via single wire UART. To use
this feature, define a config section with a "tmc2209" prefix followed
by the name of the corresponding stepper config section (for example,
"[tmc2209 stepper_x]").

```
[tmc2209 stepper_x]
uart_pin:
#tx_pin:
#select_pins:
#interpolate: True
run_current:
#hold_current:
#sense_resistor: 0.110
#stealthchop_threshold: 0
#   See the "tmc2208" section for the definition of these parameters.
#uart_address:
#   The address of the TMC2209 chip for UART messages (an integer
#   between 0 and 3). This is typically used when multiple TMC2209
#   chips are connected to the same UART pin. The default is zero.
#driver_IHOLDDELAY: 8
#driver_TPOWERDOWN: 20
#driver_TBL: 2
#driver_TOFF: 3
#driver_HEND: 0
#driver_HSTRT: 5
#driver_PWM_AUTOGRAD: True
#driver_PWM_AUTOSCALE: True
#driver_PWM_LIM: 12
#driver_PWM_REG: 8
#driver_PWM_FREQ: 1
#driver_PWM_GRAD: 14
#driver_PWM_OFS: 36
#driver_SGTHRS: 0
#   Set the given register during the configuration of the TMC2209
#   chip. This may be used to set custom motor parameters. The
#   defaults for each parameter are next to the parameter name in the
#   above list.
#diag_pin:
#   The micro-controller pin attached to the DIAG line of the TMC2209
#   chip. The pin is normally prefaced with "^" to enable a pullup.
#   Setting this creates a "tmc2209_stepper_x:virtual_endstop" virtual
#   pin which may be used as the stepper's endstop_pin. Doing this
#   enables "sensorless homing". (Be sure to also set driver_SGTHRS to
#   an appropriate sensitivity value.) The default is to not enable
#   sensorless homing.
```

### [tmc2660]

Configure a TMC2660 stepper motor driver via SPI bus. To use this
feature, define a config section with a tmc2660 prefix followed by the
name of the corresponding stepper config section (for example,
"[tmc2660 stepper_x]").

```
[tmc2660 stepper_x]
cs_pin:
#   The pin corresponding to the TMC2660 chip select line. This pin
#   will be set to low at the start of SPI messages and set to high
#   after the message transfer completes. This parameter must be
#   provided.
#spi_speed: 4000000
#   SPI bus frequency used to communicate with the TMC2660 stepper
#   driver. The default is 4000000.
#spi_bus:
#spi_software_sclk_pin:
#spi_software_mosi_pin:
#spi_software_miso_pin:
#   See the "common SPI settings" section for a description of the
#   above parameters.
#interpolate: True
#   If true, enable step interpolation (the driver will internally
#   step at a rate of 256 micro-steps). This only works if microsteps
#   is set to 16. The default is True.
run_current:
#   The amount of current (in amps RMS) used by the driver during
#   stepper movement. This parameter must be provided.
#sense_resistor:
#   The resistance (in ohms) of the motor sense resistor. This
#   parameter must be provided.
#idle_current_percent: 100
#   The percentage of the run_current the stepper driver will be
#   lowered to when the idle timeout expires (you need to set up the
#   timeout using a [idle_timeout] config section). The current will
#   be raised again once the stepper has to move again. Make sure to
#   set this to a high enough value such that the steppers do not lose
#   their position. There is also small delay until the current is
#   raised again, so take this into account when commanding fast moves
#   while the stepper is idling. The default is 100 (no reduction).
#driver_TBL: 2
#driver_RNDTF: 0
#driver_HDEC: 0
#driver_CHM: 0
#driver_HEND: 3
#driver_HSTRT: 3
#driver_TOFF: 4
#driver_SEIMIN: 0
#driver_SEDN: 0
#driver_SEMAX: 0
#driver_SEUP: 0
#driver_SEMIN: 0
#driver_SFILT: 0
#driver_SGT: 0
#driver_SLPH: 0
#driver_SLPL: 0
#driver_DISS2G: 0
#driver_TS2G: 3
#   Set the given parameter during the configuration of the TMC2660
#   chip. This may be used to set custom driver parameters. The
#   defaults for each parameter are next to the parameter name in the
#   list above. See the TMC2660 datasheet about what each parameter
#   does and what the restrictions on parameter combinations are. Be
#   especially aware of the CHOPCONF register, where setting CHM to
#   either zero or one will lead to layout changes (the first bit of
#   HDEC) is interpreted as the MSB of HSTRT in this case).
```

### [tmc5160]

Configure a TMC5160 stepper motor driver via SPI bus. To use this
feature, define a config section with a "tmc5160" prefix followed by
the name of the corresponding stepper config section (for example,
"[tmc5160 stepper_x]").

```
[tmc5160 stepper_x]
cs_pin:
#   The pin corresponding to the TMC5160 chip select line. This pin
#   will be set to low at the start of SPI messages and raised to high
#   after the message completes. This parameter must be provided.
#spi_speed:
#spi_bus:
#spi_software_sclk_pin:
#spi_software_mosi_pin:
#spi_software_miso_pin:
#   See the "common SPI settings" section for a description of the
#   above parameters.
#chain_position:
#chain_length:
#   These parameters configure an SPI daisy chain. The two parameters
#   define the stepper position in the chain and the total chain length.
#   Position 1 corresponds to the stepper that connects to the MOSI signal.
#   The default is to not use an SPI daisy chain.
#interpolate: True
#   If true, enable step interpolation (the driver will internally
#   step at a rate of 256 micro-steps). The default is True.
run_current:
#   The amount of current (in amps RMS) to configure the driver to use
#   during stepper movement. This parameter must be provided.
#hold_current:
#   The amount of current (in amps RMS) to configure the driver to use
#   when the stepper is not moving. The default is to use the same
#   value as run_current.
#sense_resistor: 0.075
#   The resistance (in ohms) of the motor sense resistor. The default
#   is 0.075 ohms.
#stealthchop_threshold: 0
#   The velocity (in mm/s) to set the "stealthChop" threshold to. When
#   set, "stealthChop" mode will be enabled if the stepper motor
#   velocity is below this value. The default is 0, which disables
#   "stealthChop" mode. Try to reexperience this with tmc5160.
#   Values can be much higher than other tmcs.
#driver_IHOLDDELAY: 6
#driver_TPOWERDOWN: 10
#driver_TBL: 2
#driver_TOFF: 3
#driver_HEND: 2
#driver_HSTRT: 5
#driver_FD3: 0
#driver_TPFD: 4
#driver_CHM: 0
#driver_VHIGHFS: 0
#driver_VHIGHCHM: 0
#driver_DISS2G: 0
#driver_DISS2VS: 0
#driver_PWM_AUTOSCALE: True
#driver_PWM_AUTOGRAD: True
#driver_PWM_FREQ: 0
#driver_FREEWHEEL: 0
#driver_PWM_GRAD: 0
#driver_PWM_OFS: 30
#driver_PWM_REG: 4
#driver_PWM_LIM: 12
#driver_SGT: 0
#driver_SEMIN: 0
#driver_SEUP: 0
#driver_SEMAX: 0
#driver_SEDN: 0
#driver_SEIMIN: 0
#driver_SFILT: 0
#   Set the given register during the configuration of the TMC5160
#   chip. This may be used to set custom motor parameters. The
#   defaults for each parameter are next to the parameter name in the
#   above list.
#diag0_pin:
#diag1_pin:
#   The micro-controller pin attached to one of the DIAG lines of the
#   TMC5160 chip. Only a single diag pin should be specified. The pin
#   is "active low" and is thus normally prefaced with "^!". Setting
#   this creates a "tmc5160_stepper_x:virtual_endstop" virtual pin
#   which may be used as the stepper's endstop_pin. Doing this enables
#   "sensorless homing". (Be sure to also set driver_SGT to an
#   appropriate sensitivity value.) The default is to not enable
#   sensorless homing.
```

## Run-time stepper motor current configuration

### [ad5206]

Statically configured AD5206 digipots connected via SPI bus (one may
define any number of sections with an "ad5206" prefix).

```
[ad5206 my_digipot]
enable_pin:
#   The pin corresponding to the AD5206 chip select line. This pin
#   will be set to low at the start of SPI messages and raised to high
#   after the message completes. This parameter must be provided.
#spi_speed:
#spi_bus:
#spi_software_sclk_pin:
#spi_software_mosi_pin:
#spi_software_miso_pin:
#   See the "common SPI settings" section for a description of the
#   above parameters.
#channel_1:
#channel_2:
#channel_3:
#channel_4:
#channel_5:
#channel_6:
#   The value to statically set the given AD5206 channel to. This is
#   typically set to a number between 0.0 and 1.0 with 1.0 being the
#   highest resistance and 0.0 being the lowest resistance. However,
#   the range may be changed with the 'scale' parameter (see below).
#   If a channel is not specified then it is left unconfigured.
#scale:
#   This parameter can be used to alter how the 'channel_x' parameters
#   are interpreted. If provided, then the 'channel_x' parameters
#   should be between 0.0 and 'scale'. This may be useful when the
#   AD5206 is used to set stepper voltage references. The 'scale' can
#   be set to the equivalent stepper amperage if the AD5206 were at
#   its highest resistance, and then the 'channel_x' parameters can be
#   specified using the desired amperage value for the stepper. The
#   default is to not scale the 'channel_x' parameters.
```

### [mcp4451]

Statically configured MCP4451 digipot connected via I2C bus (one may
define any number of sections with an "mcp4451" prefix).

```
[mcp4451 my_digipot]
i2c_address:
#   The i2c address that the chip is using on the i2c bus. This
#   parameter must be provided.
#i2c_mcu:
#i2c_bus:
#i2c_speed:
#   See the "common I2C settings" section for a description of the
#   above parameters.
#wiper_0:
#wiper_1:
#wiper_2:
#wiper_3:
#   The value to statically set the given MCP4451 "wiper" to. This is
#   typically set to a number between 0.0 and 1.0 with 1.0 being the
#   highest resistance and 0.0 being the lowest resistance. However,
#   the range may be changed with the 'scale' parameter (see below).
#   If a wiper is not specified then it is left unconfigured.
#scale:
#   This parameter can be used to alter how the 'wiper_x' parameters
#   are interpreted. If provided, then the 'wiper_x' parameters should
#   be between 0.0 and 'scale'. This may be useful when the MCP4451 is
#   used to set stepper voltage references. The 'scale' can be set to
#   the equivalent stepper amperage if the MCP4451 were at its highest
#   resistance, and then the 'wiper_x' parameters can be specified
#   using the desired amperage value for the stepper. The default is
#   to not scale the 'wiper_x' parameters.
```

### [mcp4728]

Statically configured MCP4728 digital-to-analog converter connected
via I2C bus (one may define any number of sections with an "mcp4728"
prefix).

```
[mcp4728 my_dac]
#i2c_address: 96
#   The i2c address that the chip is using on the i2c bus. The default
#   is 96.
#i2c_mcu:
#i2c_bus:
#i2c_speed:
#   See the "common I2C settings" section for a description of the
#   above parameters.
#channel_a:
#channel_b:
#channel_c:
#channel_d:
#   The value to statically set the given MCP4728 channel to. This is
#   typically set to a number between 0.0 and 1.0 with 1.0 being the
#   highest voltage (2.048V) and 0.0 being the lowest voltage.
#   However, the range may be changed with the 'scale' parameter (see
#   below). If a channel is not specified then it is left
#   unconfigured.
#scale:
#   This parameter can be used to alter how the 'channel_x' parameters
#   are interpreted. If provided, then the 'channel_x' parameters
#   should be between 0.0 and 'scale'. This may be useful when the
#   MCP4728 is used to set stepper voltage references. The 'scale' can
#   be set to the equivalent stepper amperage if the MCP4728 were at
#   its highest voltage (2.048V), and then the 'channel_x' parameters
#   can be specified using the desired amperage value for the
#   stepper. The default is to not scale the 'channel_x' parameters.
```

### [mcp4018]

Statically configured MCP4018 digipot connected via two gpio "bit
banging" pins (one may define any number of sections with an "mcp4018"
prefix).

```
[mcp4018 my_digipot]
scl_pin:
#   The SCL "clock" pin. This parameter must be provided.
sda_pin:
#   The SDA "data" pin. This parameter must be provided.
wiper:
#   The value to statically set the given MCP4018 "wiper" to. This is
#   typically set to a number between 0.0 and 1.0 with 1.0 being the
#   highest resistance and 0.0 being the lowest resistance. However,
#   the range may be changed with the 'scale' parameter (see below).
#   This parameter must be provided.
#scale:
#   This parameter can be used to alter how the 'wiper' parameter is
#   interpreted. If provided, then the 'wiper' parameter should be
#   between 0.0 and 'scale'. This may be useful when the MCP4018 is
#   used to set stepper voltage references. The 'scale' can be set to
#   the equivalent stepper amperage if the MCP4018 is at its highest
#   resistance, and then the 'wiper' parameter can be specified using
#   the desired amperage value for the stepper. The default is to not
#   scale the 'wiper' parameter.
```

## Display support

### [display]

Support for a display attached to the micro-controller.

```
[display]
lcd_type:
#   The type of LCD chip in use. This may be "hd44780", "hd44780_spi",
#   "st7920", "emulated_st7920", "uc1701", "ssd1306", or "sh1106".
#   See the display sections below for information on each type and
#   additional parameters they provide. This parameter must be
#   provided.
#display_group:
#   The name of the display_data group to show on the display. This
#   controls the content of the screen (see the "display_data" section
#   for more information). The default is _default_20x4 for hd44780
#   displays and _default_16x4 for other displays.
#menu_timeout:
#   Timeout for menu. Being inactive this amount of seconds will
#   trigger menu exit or return to root menu when having autorun
#   enabled. The default is 0 seconds (disabled)
#menu_root:
#   Name of the main menu section to show when clicking the encoder
#   on the home screen. The defaults is __main, and this shows the
#   the default menus as defined in klippy/extras/display/menu.cfg
#menu_reverse_navigation:
#   When enabled it will reverse up and down directions for list
#   navigation. The default is False. This parameter is optional.
#encoder_pins:
#   The pins connected to encoder. 2 pins must be provided when using
#   encoder. This parameter must be provided when using menu.
#click_pin:
#   The pin connected to 'enter' button or encoder 'click'. This
#   parameter must be provided when using menu. The presence of an
#   'analog_range_click_pin' config parameter turns this parameter
#   from digital to analog.
#back_pin:
#   The pin connected to 'back' button. This parameter is optional,
#   menu can be used without it. The presence of an
#   'analog_range_back_pin' config parameter turns this parameter from
#   digital to analog.
#up_pin:
#   The pin connected to 'up' button. This parameter must be provided
#   when using menu without encoder. The presence of an
#   'analog_range_up_pin' config parameter turns this parameter from
#   digital to analog.
#down_pin:
#   The pin connected to 'down' button. This parameter must be
#   provided when using menu without encoder. The presence of an
#   'analog_range_down_pin' config parameter turns this parameter from
#   digital to analog.
#kill_pin:
#   The pin connected to 'kill' button. This button will call
#   emergency stop. The presence of an 'analog_range_kill_pin' config
#   parameter turns this parameter from digital to analog.
#analog_pullup_resistor: 4700
#   The resistance (in ohms) of the pullup attached to the analog
#   button. The default is 4700 ohms.
#analog_range_click_pin:
#   The resistance range for a 'enter' button. Range minimum and
#   maximum comma-separated values must be provided when using analog
#   button.
#analog_range_back_pin:
#   The resistance range for a 'back' button. Range minimum and
#   maximum comma-separated values must be provided when using analog
#   button.
#analog_range_up_pin:
#   The resistance range for a 'up' button. Range minimum and maximum
#   comma-separated values must be provided when using analog button.
#analog_range_down_pin:
#   The resistance range for a 'down' button. Range minimum and
#   maximum comma-separated values must be provided when using analog
#   button.
#analog_range_kill_pin:
#   The resistance range for a 'kill' button. Range minimum and
#   maximum comma-separated values must be provided when using analog
#   button.
```

### hd44780 display

Information on configuring hd44780 displays (which is used in
"RepRapDiscount 2004 Smart Controller" type displays).

```
[display]
lcd_type: hd44780
#   Set to "hd44780" for hd44780 displays.
rs_pin:
e_pin:
d4_pin:
d5_pin:
d6_pin:
d7_pin:
#   The pins connected to an hd44780 type lcd. These parameters must
#   be provided.
#hd44780_protocol_init: True
#   Perform 8-bit/4-bit protocol initialization on an hd44780 display.
#   This is necessary on real hd44780 devices. However, one may need
#   to disable this on some "clone" devices. The default is True.
#line_length:
#   Set the number of characters per line for an hd44780 type lcd.
#   Possible values are 20 (default) and 16. The number of lines is
#   fixed to 4.
...
```

### hd44780_spi display

Information on configuring an hd44780_spi display - a 20x04 display
controlled via a hardware "shift register" (which is used in
mightyboard based printers).

```
[display]
lcd_type: hd44780_spi
#   Set to "hd44780_spi" for hd44780_spi displays.
latch_pin:
spi_software_sclk_pin:
spi_software_mosi_pin:
spi_software_miso_pin:
#   The pins connected to the shift register controlling the display.
#   The spi_software_miso_pin needs to be set to an unused pin of the
#   printer mainboard as the shift register does not have a MISO pin,
#   but the software spi implementation requires this pin to be
#   configured.
#hd44780_protocol_init: True
#   Perform 8-bit/4-bit protocol initialization on an hd44780 display.
#   This is necessary on real hd44780 devices. However, one may need
#   to disable this on some "clone" devices. The default is True.
#line_length:
#   Set the number of characters per line for an hd44780 type lcd.
#   Possible values are 20 (default) and 16. The number of lines is
#   fixed to 4.
...
```

### st7920 display

Information on configuring st7920 displays (which is used in
"RepRapDiscount 12864 Full Graphic Smart Controller" type displays).

```
[display]
lcd_type: st7920
#   Set to "st7920" for st7920 displays.
cs_pin:
sclk_pin:
sid_pin:
#   The pins connected to an st7920 type lcd. These parameters must be
#   provided.
...
```

### emulated_st7920 display

Information on configuring an emulated st7920 display - found in some
"2.4 inch touchscreen devices" and similar.

```
[display]
lcd_type: emulated_st7920
#   Set to "emulated_st7920" for emulated_st7920 displays.
en_pin:
spi_software_sclk_pin:
spi_software_mosi_pin:
spi_software_miso_pin:
#   The pins connected to an emulated_st7920 type lcd. The en_pin
#   corresponds to the cs_pin of the st7920 type lcd,
#   spi_software_sclk_pin corresponds to sclk_pin and
#   spi_software_mosi_pin corresponds to sid_pin. The
#   spi_software_miso_pin needs to be set to an unused pin of the
#   printer mainboard as the st7920 as no MISO pin but the software
#   spi implementation requires this pin to be configured.
...
```

### uc1701 display

Information on configuring uc1701 displays (which is used in "MKS Mini
12864" type displays).

```
[display]
lcd_type: uc1701
#   Set to "uc1701" for uc1701 displays.
cs_pin:
a0_pin:
#   The pins connected to a uc1701 type lcd. These parameters must be
#   provided.
#rst_pin:
#   The pin connected to the "rst" pin on the lcd. If it is not
#   specified then the hardware must have a pull-up on the
#   corresponding lcd line.
#contrast:
#   The contrast to set. The value may range from 0 to 63 and the
#   default is 40.
...
```

### ssd1306 and sh1106 displays

Information on configuring ssd1306 and sh1106 displays.

```
[display]
lcd_type:
#   Set to either "ssd1306" or "sh1106" for the given display type.
#i2c_mcu:
#i2c_bus:
#i2c_speed:
#   Optional parameters available for displays connected via an i2c
#   bus. See the "common I2C settings" section for a description of
#   the above parameters.
#cs_pin:
#dc_pin:
#spi_speed:
#spi_bus:
#spi_software_sclk_pin:
#spi_software_mosi_pin:
#spi_software_miso_pin:
#   The pins connected to the lcd when in "4-wire" spi mode. See the
#   "common SPI settings" section for a description of the parameters
#   that start with "spi_". The default is to use i2c mode for the
#   display.
#reset_pin:
#   A reset pin may be specified on the display. If it is not
#   specified then the hardware must have a pull-up on the
#   corresponding lcd line.
#contrast:
#   The contrast to set. The value may range from 0 to 256 and the
#   default is 239.
#vcomh: 0
#   Set the Vcomh value on the display. This value is associated with
#   a "smearing" effect on some OLED displays. The value may range
#   from 0 to 63. Default is 0.
#invert: False
#   TRUE inverts the pixels on certain OLED displays.  The default is
#   False.
#x_offset: 0
#   Set the horizontal offset value on SH1106 displays. The default is
#   0.
...
```

## [display_data]

Support for displaying custom data on an lcd screen. One may create
any number of display groups and any number of data items under those
groups. The display will show all the data items for a given group if
the display_group option in the [display] section is set to the given
group name.

A
[default set of display groups](../klippy/extras/display/display.cfg)
are automatically created. One can replace or extend these
display_data items by overriding the defaults in the main printer.cfg
config file.

```
[display_data my_group_name my_data_name]
position:
#   Comma separated row and column of the display position that should
#   be used to display the information. This parameter must be
#   provided.
text:
#   The text to show at the given position. This field is evaluated
#   using command templates (see docs/Command_Templates.md). This
#   parameter must be provided.
```

## [display_template]

Display data text "macros" (one may define any number of sections with
a display_template prefix). This feature allows one to reduce
repetitive definitions in display_data sections. One may use the
builtin render() function in display_data sections to evaluate a
template. For example, if one were to define `[display_template
my_template]` then one could use `{ render('my_template') }` in a
display_data section.

```
[display_template my_template_name]
#param_<name>:
#   One may specify any number of options with a "param_" prefix. The
#   given name will be assigned the given value (parsed as a Python
#   literal) and will be available during macro expansion. If the
#   parameter is passed in the call to render() then that value will
#   be used during macro expansion. For example, a config with
#   "param_speed = 75" might have a caller with
#   "render('my_template_name', param_speed=80)". Parameter names may
#   not use upper case characters.
#text:
#   The text to return when the render() function is called for this
#   template. This field is evaluated using command templates (see
#   docs/Command_Templates.md). This parameter must be provided.
```

## [display_glyph]

Display a custom glyph on displays that support it. The given name
will be assigned the given display data which can then be referenced
in the display templates by their name surrounded by two "tilde"
symbols i.e. `~my_display_glyph~`

See [sample-glyphs.cfg](../config/sample-glyphs.cfg) for some
examples.

```
[display_glyph my_display_glyph]
#data:
#   The display data, stored as 16 lines consisting of 16 bits (1 per
#   pixel) where '.' is a blank pixel and '*' is an on pixel (e.g.,
#   "****************" to display a solid horizontal line).
#   Alternatively, one can use '0' for a blank pixel and '1' for an on
#   pixel. Put each display line into a separate config line. The
#   glyph must consist of exactly 16 lines with 16 bits each. This
#   parameter is optional.
#hd44780_data:
#   Glyph to use on 20x4 hd44780 displays. The glyph must consist of
#   exactly 8 lines with 5 bits each. This parameter is optional.
#hd44780_slot:
#   The hd44780 hardware index (0..7) to store the glyph at. If
#   multiple distinct images use the same slot then make sure to only
#   use one of those images in any given screen. This parameter is
#   required if hd44780_data is specified.
```

## [display my_extra_display]

If a primary [display] section has been defined in printer.cfg as
shown above it is possible to define multiple auxiliary displays. Note
that auxiliary displays do not currently support menu functionality,
thus they do not support the "menu" options or button configuration.

```
[display my_extra_display]
# See the "display" section for available parameters.
```

## [menu]

Customizable lcd display menus.

A [default set of menus](../klippy/extras/display/menu.cfg) are
automatically created. One can replace or extend the menu by
overriding the defaults in the main printer.cfg config file.

See the
[command template document](Command_Templates.md#menu-templates) for
information on menu attributes available during template rendering.

```
# Common parameters available for all menu config sections.
#[menu __some_list __some_name]
#type: disabled
#   Permanently disabled menu element, only required attribute is 'type'.
#   Allows you to easily disable/hide existing menu items.

#[menu some_name]
#type:
#   One of command, input, list, text:
#       command - basic menu element with various script triggers
#       input   - same like 'command' but has value changing capabilities.
#                 Press will start/stop edit mode.
#       list    - it allows for menu items to be grouped together in a
#                 scrollable list.  Add to the list by creating menu
#                 configurations using "some_list" as a prefix - for
#                 example: [menu some_list some_item_in_the_list]
#       vsdlist - same as 'list' but will append files from virtual sdcard
#                 (will be removed in the future)
#name:
#   Name of menu item - evaluated as a template.
#enable:
#   Template that evaluates to True or False.
#index:
#   Position where an item needs to be inserted in list. By default
#   the item is added at the end.

#[menu some_list]
#type: list
#name:
#enable:
#   See above for a description of these parameters.

#[menu some_list some_command]
#type: command
#name:
#enable:
#   See above for a description of these parameters.
#gcode:
#   Script to run on button click or long click. Evaluated as a
#   template.

#[menu some_list some_input]
#type: input
#name:
#enable:
#   See above for a description of these parameters.
#input:
#   Initial value to use when editing - evaluated as a template.
#   Result must be float.
#input_min:
#   Minimum value of range - evaluated as a template. Default -99999.
#input_max:
#   Maximum value of range - evaluated as a template. Default 99999.
#input_step:
#   Editing step - Must be a positive integer or float value. It has
#   internal fast rate step. When "(input_max - input_min) /
#   input_step > 100" then fast rate step is 10 * input_step else fast
#   rate step is same input_step.
#realtime:
#   This attribute accepts static boolean value. When enabled then
#   gcode script is run after each value change. The default is False.
#gcode:
#   Script to run on button click, long click or value change.
#   Evaluated as a template. The button click will trigger the edit
#   mode start or end.
```

## Filament sensors

### [filament_switch_sensor]

Filament Switch Sensor. Support for filament insert and runout
detection using a switch sensor, such as an endstop switch.

See the [command reference](G-Codes.md#filament-sensor) for more
information.

```
[filament_switch_sensor my_sensor]
#pause_on_runout: True
#   When set to True, a PAUSE will execute immediately after a runout
#   is detected. Note that if pause_on_runout is False and the
#   runout_gcode is omitted then runout detection is disabled. Default
#   is True.
#runout_gcode:
#   A list of G-Code commands to execute after a filament runout is
#   detected. See docs/Command_Templates.md for G-Code format. If
#   pause_on_runout is set to True this G-Code will run after the
#   PAUSE is complete. The default is not to run any G-Code commands.
#insert_gcode:
#   A list of G-Code commands to execute after a filament insert is
#   detected. See docs/Command_Templates.md for G-Code format. The
#   default is not to run any G-Code commands, which disables insert
#   detection.
#event_delay: 3.0
#   The minimum amount of time in seconds to delay between events.
#   Events triggered during this time period will be silently
#   ignored. The default is 3 seconds.
#pause_delay: 0.5
#   The amount of time to delay, in seconds, between the pause command
#   dispatch and execution of the runout_gcode. It may be useful to
#   increase this delay if OctoPrint exhibits strange pause behavior.
#   Default is 0.5 seconds.
#switch_pin:
#   The pin on which the switch is connected. This parameter must be
#   provided.
```

### [filament_motion_sensor]

Filament Motion Sensor. Support for filament insert and runout
detection using an encoder that toggles the output pin during filament
movement through the sensor.

See the [command reference](G-Codes.md#filament-sensor) for more
information.

```
[filament_motion_sensor my_sensor]
detection_length: 7.0
#   The minimum length of filament pulled through the sensor to trigger
#   a state change on the switch_pin
#   Default is 7 mm.
extruder:
#   The name of the extruder section this sensor is associated with.
#   This parameter must be provided.
switch_pin:
#pause_on_runout:
#runout_gcode:
#insert_gcode:
#event_delay:
#pause_delay:
#   See the "filament_switch_sensor" section for a description of the
#   above parameters.
```

### [tsl1401cl_filament_width_sensor]

TSLl401CL Based Filament Width Sensor. See the
[guide](TSL1401CL_Filament_Width_Sensor.md) for more information.

```
[tsl1401cl_filament_width_sensor]
#pin:
#default_nominal_filament_diameter: 1.75 # (mm)
#   Maximum allowed filament diameter difference as mm.
#max_difference: 0.2
#   The distance from sensor to the melting chamber as mm.
#measurement_delay: 100
```

### [hall_filament_width_sensor]

Hall filament width sensor (see
[Hall Filament Width Sensor](HallFilamentWidthSensor.md)).

```
[hall_filament_width_sensor]
adc1:
adc2:
#   Analog input pins connected to the sensor. These parameters must
#   be provided.
#cal_dia1: 1.50
#cal_dia2: 2.00
#   The calibration values (in mm) for the sensors. The default is
#   1.50 for cal_dia1 and 2.00 for cal_dia2.
#raw_dia1: 9500
#raw_dia2: 10500
#   The raw calibration values for the sensors. The default is 9500
#   for raw_dia1 and 10500 for raw_dia2.
#default_nominal_filament_diameter: 1.75
#   The nominal filament diameter. This parameter must be provided.
#max_difference: 0.200
#   Maximum allowed filament diameter difference in millimeters (mm).
#   If difference between nominal filament diameter and sensor output
#   is more than +- max_difference, extrusion multiplier is set back
#   to %100. The default is 0.200.
#measurement_delay: 70
#   The distance from sensor to the melting chamber/hot-end in
#   millimeters (mm). The filament between the sensor and the hot-end
#   will be treated as the default_nominal_filament_diameter. Host
#   module works with FIFO logic. It keeps each sensor value and
#   position in an array and POP them back in correct position. This
#   parameter must be provided.
#enable: False
#   Sensor enabled or disabled after power on. The default is to
#   disable.
#measurement_interval: 10
#   The approximate distance (in mm) between sensor readings. The
#   default is 10mm.
#logging: False
#   Out diameter to terminal and klipper.log can be turn on|of by
#   command.
#min_diameter: 1.0
#   Minimal diameter for trigger virtual filament_switch_sensor.
#use_current_dia_while_delay: False
#   Use the current diameter instead of the nominal diameter while
#   the measurement delay has not run through.
#pause_on_runout:
#runout_gcode:
#insert_gcode:
#event_delay:
#pause_delay:
#   See the "filament_switch_sensor" section for a description of the
#   above parameters.
```

## Board specific hardware support

### [sx1509]

Configure an SX1509 I2C to GPIO expander. Due to the delay incurred by
I2C communication you should NOT use SX1509 pins as stepper enable,
step or dir pins or any other pin that requires fast bit-banging. They
are best used as static or gcode controlled digital outputs or
hardware-pwm pins for e.g. fans. One may define any number of sections
with an "sx1509" prefix. Each expander provides a set of 16 pins
(sx1509_my_sx1509:PIN_0 to sx1509_my_sx1509:PIN_15) which can be used
in the printer configuration.

See the [generic-duet2-duex.cfg](../config/generic-duet2-duex.cfg)
file for an example.

```
[sx1509 my_sx1509]
i2c_address:
#   I2C address used by this expander. Depending on the hardware
#   jumpers this is one out of the following addresses: 62 63 112
#   113. This parameter must be provided.
#i2c_mcu:
#i2c_bus:
#i2c_speed:
#   See the "common I2C settings" section for a description of the
#   above parameters.
#i2c_bus:
#   If the I2C implementation of your micro-controller supports
#   multiple I2C busses, you may specify the bus name here. The
#   default is to use the default micro-controller i2c bus.
```

### [samd_sercom]

SAMD SERCOM configuration to specify which pins to use on a given
SERCOM. One may define any number of sections with a "samd_sercom"
prefix. Each SERCOM must be configured prior to using it as SPI or I2C
peripheral. Place this config section above any other section that
makes use of SPI or I2C buses.

```
[samd_sercom my_sercom]
sercom:
#   The name of the sercom bus to configure in the micro-controller.
#   Available names are "sercom0", "sercom1", etc.. This parameter
#   must be provided.
tx_pin:
#   MOSI pin for SPI communication, or SDA (data) pin for I2C
#   communication. The pin must have a valid pinmux configuration
#   for the given SERCOM peripheral. This parameter must be provided.
#rx_pin:
#   MISO pin for SPI communication. This pin is not used for I2C
#   communication (I2C uses tx_pin for both sending and receiving).
#   The pin must have a valid pinmux configuration for the given
#   SERCOM peripheral. This parameter is optional.
clk_pin:
#   CLK pin for SPI communication, or SCL (clock) pin for I2C
#   communication. The pin must have a valid pinmux configuration
#   for the given SERCOM peripheral. This parameter must be provided.
```

### [adc_scaled]

Duet2 Maestro analog scaling by vref and vssa readings. Defining an
adc_scaled section enables virtual adc pins (such as "my_name:PB0")
that are automatically adjusted by the board's vref and vssa
monitoring pins. Be sure to define this config section above any
config sections that use one these virtual pins.

See the
[generic-duet2-maestro.cfg](../config/generic-duet2-maestro.cfg) file
for an example.

```
[adc_scaled my_name]
vref_pin:
#   The ADC pin to use for VREF monitoring. This parameter must be
#   provided.
vssa_pin:
#   The ADC pin to use for VSSA monitoring. This parameter must be
#   provided.
#smooth_time: 2.0
#   A time value (in seconds) over which the vref and vssa
#   measurements will be smoothed to reduce the impact of measurement
#   noise. The default is 2 seconds.
```

### [replicape]

Replicape support - see the [beaglebone guide](beaglebone.md) and the
[generic-replicape.cfg](../config/generic-replicape.cfg) file for an
example.

```
# The "replicape" config section adds "replicape:stepper_x_enable"
# virtual stepper enable pins (for steppers x, y, z, e, and h) and
# "replicape:power_x" PWM output pins (for hotbed, e, h, fan0, fan1,
# fan2, and fan3) that may then be used elsewhere in the config file.
[replicape]
revision:
#   The replicape hardware revision. Currently only revision "B3" is
#   supported. This parameter must be provided.
#enable_pin: !gpio0_20
#   The replicape global enable pin. The default is !gpio0_20 (aka
#   P9_41).
host_mcu:
#   The name of the mcu config section that communicates with the
#   Klipper "linux process" mcu instance. This parameter must be
#   provided.
#standstill_power_down: False
#   This parameter controls the CFG6_ENN line on all stepper
#   motors. True sets the enable lines to "open". The default is
#   False.
#stepper_x_microstep_mode:
#stepper_y_microstep_mode:
#stepper_z_microstep_mode:
#stepper_e_microstep_mode:
#stepper_h_microstep_mode:
#   This parameter controls the CFG1 and CFG2 pins of the given
#   stepper motor driver. Available options are: disable, 1, 2,
#   spread2, 4, 16, spread4, spread16, stealth4, and stealth16. The
#   default is disable.
#stepper_x_current:
#stepper_y_current:
#stepper_z_current:
#stepper_e_current:
#stepper_h_current:
#   The configured maximum current (in Amps) of the stepper motor
#   driver. This parameter must be provided if the stepper is not in a
#   disable mode.
#stepper_x_chopper_off_time_high:
#stepper_y_chopper_off_time_high:
#stepper_z_chopper_off_time_high:
#stepper_e_chopper_off_time_high:
#stepper_h_chopper_off_time_high:
#   This parameter controls the CFG0 pin of the stepper motor driver
#   (True sets CFG0 high, False sets it low). The default is False.
#stepper_x_chopper_hysteresis_high:
#stepper_y_chopper_hysteresis_high:
#stepper_z_chopper_hysteresis_high:
#stepper_e_chopper_hysteresis_high:
#stepper_h_chopper_hysteresis_high:
#   This parameter controls the CFG4 pin of the stepper motor driver
#   (True sets CFG4 high, False sets it low). The default is False.
#stepper_x_chopper_blank_time_high:
#stepper_y_chopper_blank_time_high:
#stepper_z_chopper_blank_time_high:
#stepper_e_chopper_blank_time_high:
#stepper_h_chopper_blank_time_high:
#   This parameter controls the CFG5 pin of the stepper motor driver
#   (True sets CFG5 high, False sets it low). The default is True.
```

## Other Custom Modules

### [palette2]

Palette 2 multimaterial support - provides a tighter integration
supporting Palette 2 devices in connected mode.

This modules also requires `[virtual_sdcard]` and `[pause_resume]`
for full functionality.

If you use this module, do not use the Palette 2 plugin for
Octoprint as they will conflict, and 1 will fail to initialize
properly likely aborting your print.

If you use Octoprint and stream gcode over the serial port instead of
printing from virtual_sd, then remo **M1** and **M0** from *Pausing commands*
in *Settings > Serial Connection > Firmware & protocol* will prevent
the need to start print on the Palette 2 and unpausing in Octoprint
for your print to begin.

```
[palette2]
serial:
#   The serial port to connect to the Palette 2.
#baud: 115200
#   The baud rate to use. The default is 115200.
#feedrate_splice: 0.8
#   The feedrate to use when splicing, default is 0.8
#feedrate_normal: 1.0
#   The feedrate to use after splicing, default is 1.0
#auto_load_speed: 2
#   Extrude feedrate when autoloading, default is 2 (mm/s)
#auto_cancel_variation: 0.1
#   Auto cancel print when ping varation is above this threshold
```

## Common bus parameters

### Common SPI settings

The following parameters are generally available for devices using an
SPI bus.

```
#spi_speed:
#   The SPI speed (in hz) to use when communicating with the device.
#   The default depends on the type of device.
#spi_bus:
#   If the micro-controller supports multiple SPI busses then one may
#   specify the micro-controller bus name here. The default depends on
#   the type of micro-controller.
#spi_software_sclk_pin:
#spi_software_mosi_pin:
#spi_software_miso_pin:
#   Specify the above parameters to use "software based SPI". This
#   mode does not require micro-controller hardware support (typically
#   any general purpose pins may be used). The default is to not use
#   "software spi".
```

### Common I2C settings

The following parameters are generally available for devices using an
I2C bus.

```
#i2c_address:
#   The i2c address of the device. This must specified as a decimal
#   number (not in hex). The default depends on the type of device.
#i2c_mcu:
#   The name of the micro-controller that the chip is connected to.
#   The default is "mcu".
#i2c_bus:
#   If the micro-controller supports multiple I2C busses then one may
#   specify the micro-controller bus name here. The default depends on
#   the type of micro-controller.
#i2c_speed:
#   The I2C speed (in Hz) to use when communicating with the device.
#   On some micro-controllers changing this value has no effect. The
#   default is 100000.
```<|MERGE_RESOLUTION|>--- conflicted
+++ resolved
@@ -1113,10 +1113,6 @@
 [skew_correction]
 ```
 
-<<<<<<< HEAD
-
-=======
->>>>>>> 9f38d244
 ## [frame_expansion_compensation]
 
 Compensate for vertical toolhead movement caused by thermal expansion of the
@@ -1128,20 +1124,6 @@
 
 ```
 [frame_expansion_compensation]
-<<<<<<< HEAD
-#coeff:
-#   Coefficient of linear expansion for the frame material [μm/m·°C].
-#   E.g. 23.4 μm/m·°C for Misumi A6N01SS-T5 6005A-T5 aluminum alloy.
-#frame_z_length:
-#   Total length of vertical extrusions [mm].
-#gantry_factor:
-#   Relationship between gantry expansion and toolhead Z movement.
-#   Examples:
-#      if 1mm expansion moves toolhead up 1mm, gantry_factor: 1.0
-#      if 1mm expansion moves toolhead up 0.5mm, gantry_factor: 0.5
-#      if 1mm expansion moves toolhead down 1mm, gantry_factor: -1.0
-#   The default is 1.0.
-=======
 #temp_coeff:
 #   The temperature coefficient of expansion, in mm/K. For example, a
 #   temp_coeff of 0.01 mm/K will move the Z axis downwards by 0.01 mm for every
@@ -1154,7 +1136,6 @@
 #   Smoothing window applied to the temp_sensor, in seconds. Can reduce motor
 #   noise from excessive small corrections in response to sensor noise. The
 #   default is 2.0 seconds.
->>>>>>> 9f38d244
 #max_comp_z:
 #   Disables compensation above this Z height [mm]. The last computed correction
 #   will remain applied until the toolhead moves below the specified Z position
@@ -1162,30 +1143,13 @@
 #max_z_offset:
 #   Maximum absolute compensation that can be applied to the Z axis [mm]. The
 #   default is 99999999.0mm (unlimited).
-<<<<<<< HEAD
-#sensor_type:
-#sensor_pin:
-#min_temp:
-#max_temp:
-#   See the "extruder" section for the definition of the above
-#   parameters.
-#gcode_id:
-#   See the "heater_generic" section for the definition of this
-#   parameter.
-#z_stepper:
-=======
 z_stepper:
->>>>>>> 9f38d244
 #   The Z stepper motor linked with the Z endstop, as written in printer.cfg.
 #   Used for triggering reference temperature measurement. Usually 'stepper_z'
 #   unless otherwise defined.
 ```
 
 # Customized homing
-<<<<<<< HEAD
-
-=======
->>>>>>> 9f38d244
 
 ### [safe_z_home]
 
@@ -1800,9 +1764,7 @@
 #   See the "probe" section for information on these parameters.
 ```
 
-
-# Additional stepper motors and extruders
-
+## Additional stepper motors and extruders
 
 ### [stepper_z1]
 
