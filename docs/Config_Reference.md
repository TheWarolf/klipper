# Configuration reference

This document is a reference for options available in the Klipper
config file.

The descriptions in this document are formatted so that it is possible
to cut-and-paste them into a printer config file. See the
[installation document](Installation.md) for information on setting up
Klipper and choosing an initial config file.

## Micro-controller configuration

### Format of micro-controller pin names

Many config options require the name of a micro-controller pin.
Klipper uses the hardware names for these pins - for example `PA4`.

Pin names may be preceded by `!` to indicate that a reverse polarity
should be used (eg, trigger on low instead of high).

Input pins may be preceded by `^` to indicate that a hardware pull-up
resistor should be enabled for the pin. If the micro-controller
supports pull-down resistors then an input pin may alternatively be
preceded by `~`.

Note, some config sections may "create" additional pins. Where this
occurs, the config section defining the pins must be listed in the
config file before any sections using those pins.

### [mcu]

Configuration of the primary micro-controller.

```
[mcu]
serial:
#   The serial port to connect to the MCU. If unsure (or if it
#   changes) see the "Where's my serial port?" section of the FAQ.
#   This parameter must be provided when using a serial port.
#baud: 250000
#   The baud rate to use. The default is 250000.
#canbus_uuid:
#   If using a device connected to a CAN bus then this sets the unique
#   chip identifier to connect to. This value must be provided when using
#   CAN bus for communication.
#canbus_interface:
#   If using a device connected to a CAN bus then this sets the CAN
#   network interface to use. The default is 'can0'.
#restart_method:
#   This controls the mechanism the host will use to reset the
#   micro-controller. The choices are 'arduino', 'cheetah', 'rpi_usb',
#   and 'command'. The 'arduino' method (toggle DTR) is common on
#   Arduino boards and clones. The 'cheetah' method is a special
#   method needed for some Fysetc Cheetah boards. The 'rpi_usb' method
#   is useful on Raspberry Pi boards with micro-controllers powered
#   over USB - it briefly disables power to all USB ports to
#   accomplish a micro-controller reset. The 'command' method involves
#   sending a Klipper command to the micro-controller so that it can
#   reset itself. The default is 'arduino' if the micro-controller
#   communicates over a serial port, 'command' otherwise.
```

### [mcu my_extra_mcu]

Additional micro-controllers (one may define any number of sections
with an "mcu" prefix). Additional micro-controllers introduce
additional pins that may be configured as heaters, steppers, fans,
etc.. For example, if an "[mcu extra_mcu]" section is introduced, then
pins such as "extra_mcu:ar9" may then be used elsewhere in the config
(where "ar9" is a hardware pin name or alias name on the given mcu).

```
[mcu my_extra_mcu]
# See the "mcu" section for configuration parameters.
```

## Common kinematic settings

### [printer]

The printer section controls high level printer settings.

```
[printer]
kinematics:
#   The type of printer in use. This option may be one of: cartesian,
#   corexy, corexz, hybrid-corexy, hybrid-corexz, rotary_delta, delta,
#   polar, winch, or none. This
#   parameter must be specified.
max_velocity:
#   Maximum velocity (in mm/s) of the toolhead (relative to the
#   print). This parameter must be specified.
max_accel:
#   Maximum acceleration (in mm/s^2) of the toolhead (relative to the
#   print). This parameter must be specified.
#max_accel_to_decel:
#   A pseudo acceleration (in mm/s^2) controlling how fast the
#   toolhead may go from acceleration to deceleration. It is used to
#   reduce the top speed of short zig-zag moves (and thus reduce
#   printer vibration from these moves). The default is half of
#   max_accel.
#square_corner_velocity: 5.0
#   The maximum velocity (in mm/s) that the toolhead may travel a 90
#   degree corner at. A non-zero value can reduce changes in extruder
#   flow rates by enabling instantaneous velocity changes of the
#   toolhead during cornering. This value configures the internal
#   centripetal velocity cornering algorithm; corners with angles
#   larger than 90 degrees will have a higher cornering velocity while
#   corners with angles less than 90 degrees will have a lower
#   cornering velocity. If this is set to zero then the toolhead will
#   decelerate to zero at each corner. The default is 5mm/s.
```

### [stepper]

Stepper motor definitions. Different printer types (as specified by
the "kinematics" option in the [printer] config section) require
different names for the stepper (eg, `stepper_x` vs `stepper_a`).
Below are common stepper definitions.

See the [rotation distance document](Rotation_Distance.md) for
information on calculating the `rotation_distance` parameter.

```
[stepper_x]
step_pin:
#   Step GPIO pin (triggered high). This parameter must be provided.
dir_pin:
#   Direction GPIO pin (high indicates positive direction). This
#   parameter must be provided.
enable_pin:
#   Enable pin (default is enable high; use ! to indicate enable
#   low). If this parameter is not provided then the stepper motor
#   driver must always be enabled.
rotation_distance:
#   Distance (in mm) that the axis travels with one full rotation of
#   the stepper motor (or final gear if gear_ratio is specified).
#   This parameter must be provided.
microsteps:
#   The number of microsteps the stepper motor driver uses. This
#   parameter must be provided.
#full_steps_per_rotation: 200
#   The number of full steps for one rotation of the stepper motor.
#   Set this to 200 for a 1.8 degree stepper motor or set to 400 for a
#   0.9 degree motor. The default is 200.
#gear_ratio:
#   The gear ratio if the stepper motor is connected to the axis via a
#   gearbox. For example, one may specify "5:1" if a 5 to 1 gearbox is
#   in use. If the axis has multiple gearboxes one may specify a comma
#   separated list of gear ratios (for example, "57:11, 2:1"). If a
#   gear_ratio is specified then rotation_distance specifies the
#   distance the axis travels for one full rotation of the final gear.
#   The default is to not use a gear ratio.
endstop_pin:
#   Endstop switch detection pin. This parameter must be provided for
#   the X, Y, and Z steppers on cartesian style printers.
#position_min: 0
#   Minimum valid distance (in mm) the user may command the stepper to
#   move to.  The default is 0mm.
position_endstop:
#   Location of the endstop (in mm). This parameter must be provided
#   for the X, Y, and Z steppers on cartesian style printers.
position_max:
#   Maximum valid distance (in mm) the user may command the stepper to
#   move to. This parameter must be provided for the X, Y, and Z
#   steppers on cartesian style printers.
#homing_speed: 5.0
#   Maximum velocity (in mm/s) of the stepper when homing. The default
#   is 5mm/s.
#homing_retract_dist: 5.0
#   Distance to backoff (in mm) before homing a second time during
#   homing. Set this to zero to disable the second home. The default
#   is 5mm.
#homing_retract_speed:
#   Speed to use on the retract move after homing in case this should
#   be different from the homing speed, which is the default for this
#   parameter
#second_homing_speed:
#   Velocity (in mm/s) of the stepper when performing the second home.
#   The default is homing_speed/2.
#homing_positive_dir:
#   If true, homing will cause the stepper to move in a positive
#   direction (away from zero); if false, home towards zero. It is
#   better to use the default than to specify this parameter. The
#   default is true if position_endstop is near position_max and false
#   if near position_min.
```

### Cartesian Kinematics

See [example-cartesian.cfg](../config/example-cartesian.cfg) for an
example cartesian kinematics config file.

Only parameters specific to cartesian printers are described here -
see [common kinematic settings](#common-kinematic-settings) for
available parameters.

```
[printer]
kinematics: cartesian
max_z_velocity:
#   This sets the maximum velocity (in mm/s) of movement along the z
#   axis. This setting can be used to restrict the maximum speed of
#   the z stepper motor. The default is to use max_velocity for
#   max_z_velocity.
max_z_accel:
#   This sets the maximum acceleration (in mm/s^2) of movement along
#   the z axis. It limits the acceleration of the z stepper motor. The
#   default is to use max_accel for max_z_accel.

# The stepper_x section is used to describe the stepper controlling
# the X axis in a cartesian robot.
[stepper_x]

# The stepper_y section is used to describe the stepper controlling
# the Y axis in a cartesian robot.
[stepper_y]

# The stepper_z section is used to describe the stepper controlling
# the Z axis in a cartesian robot.
[stepper_z]
```

### Linear Delta Kinematics

See [example-delta.cfg](../config/example-delta.cfg) for an example
linear delta kinematics config file. See the
[delta calibrate guide](Delta_Calibrate.md) for information on
calibration.

Only parameters specific to linear delta printers are described here -
see [common kinematic settings](#common-kinematic-settings) for
available parameters.

```
[printer]
kinematics: delta
max_z_velocity:
#   For delta printers this limits the maximum velocity (in mm/s) of
#   moves with z axis movement. This setting can be used to reduce the
#   maximum speed of up/down moves (which require a higher step rate
#   than other moves on a delta printer). The default is to use
#   max_velocity for max_z_velocity.
#minimum_z_position: 0
#   The minimum Z position that the user may command the head to move
#   to. The default is 0.
delta_radius:
#   Radius (in mm) of the horizontal circle formed by the three linear
#   axis towers. This parameter may also be calculated as:
#    delta_radius = smooth_rod_offset - effector_offset - carriage_offset
#   This parameter must be provided.
#print_radius:
#   The radius (in mm) of valid toolhead XY coordinates. One may use
#   this setting to customize the range checking of toolhead moves. If
#   a large value is specified here then it may be possible to command
#   the toolhead into a collision with a tower. The default is to use
#   delta_radius for print_radius (which would normally prevent a
#   tower collision).

# The stepper_a section describes the stepper controlling the front
# left tower (at 210 degrees). This section also controls the homing
# parameters (homing_speed, homing_retract_dist) for all towers.
[stepper_a]
position_endstop:
#   Distance (in mm) between the nozzle and the bed when the nozzle is
#   in the center of the build area and the endstop triggers. This
#   parameter must be provided for stepper_a; for stepper_b and
#   stepper_c this parameter defaults to the value specified for
#   stepper_a.
arm_length:
#   Length (in mm) of the diagonal rod that connects this tower to the
#   print head. This parameter must be provided for stepper_a; for
#   stepper_b and stepper_c this parameter defaults to the value
#   specified for stepper_a.
#angle:
#   This option specifies the angle (in degrees) that the tower is
#   at. The default is 210 for stepper_a, 330 for stepper_b, and 90
#   for stepper_c.

# The stepper_b section describes the stepper controlling the front
# right tower (at 330 degrees).
[stepper_b]

# The stepper_c section describes the stepper controlling the rear
# tower (at 90 degrees).
[stepper_c]

# The delta_calibrate section enables a DELTA_CALIBRATE extended
# g-code command that can calibrate the tower endstop positions and
# angles.
[delta_calibrate]
radius:
#   Radius (in mm) of the area that may be probed. This is the radius
#   of nozzle coordinates to be probed; if using an automatic probe
#   with an XY offset then choose a radius small enough so that the
#   probe always fits over the bed. This parameter must be provided.
#speed: 50
#   The speed (in mm/s) of non-probing moves during the calibration.
#   The default is 50.
#horizontal_move_z: 5
#   The height (in mm) that the head should be commanded to move to
#   just prior to starting a probe operation. The default is 5.
```

### CoreXY Kinematics

See [example-corexy.cfg](../config/example-corexy.cfg) for an example
corexy (and h-bot) kinematics file.

Only parameters specific to corexy printers are described here - see
[common kinematic settings](#common-kinematic-settings) for available
parameters.

```
[printer]
kinematics: corexy
max_z_velocity:
#   This sets the maximum velocity (in mm/s) of movement along the z
#   axis. This setting can be used to restrict the maximum speed of
#   the z stepper motor. The default is to use max_velocity for
#   max_z_velocity.
max_z_accel:
#   This sets the maximum acceleration (in mm/s^2) of movement along
#   the z axis. It limits the acceleration of the z stepper motor. The
#   default is to use max_accel for max_z_accel.

# The stepper_x section is used to describe the X axis as well as the
# stepper controlling the X+Y movement.
[stepper_x]

# The stepper_y section is used to describe the Y axis as well as the
# stepper controlling the X-Y movement.
[stepper_y]

# The stepper_z section is used to describe the stepper controlling
# the Z axis.
[stepper_z]
```

### CoreXZ Kinematics

See [example-corexz.cfg](../config/example-corexz.cfg) for an example
corexz kinematics config file.

Only parameters specific to corexz printers are described here - see
[common kinematic settings](#common-kinematic-settings) for available
parameters.

```
[printer]
kinematics: corexz
max_z_velocity:
#   This sets the maximum velocity (in mm/s) of movement along the z
#   axis. The default is to use max_velocity for max_z_velocity.
max_z_accel:
#   This sets the maximum acceleration (in mm/s^2) of movement along
#   the z axis. The default is to use max_accel for max_z_accel.

# The stepper_x section is used to describe the X axis as well as the
# stepper controlling the X+Z movement.
[stepper_x]

# The stepper_y section is used to describe the stepper controlling
# the Y axis.
[stepper_y]

# The stepper_z section is used to describe the Z axis as well as the
# stepper controlling the X-Z movement.
[stepper_z]
```

### Hybrid-CoreXY Kinematics

See [example-hybrid-corexy.cfg](../config/example-hybrid-corexy.cfg)
for an example hybrid corexy kinematics config file.

This kinematic is also known as Markforged kinematic.

Only parameters specific to hybrid corexy printers are described here
see [common kinematic settings](#common-kinematic-settings) for available
parameters.

```
[printer]
kinematics: hybrid_corexy
max_z_velocity:
#   This sets the maximum velocity (in mm/s) of movement along the z
#   axis. The default is to use max_velocity for max_z_velocity.
max_z_accel:
#   This sets the maximum acceleration (in mm/s^2) of movement along
#   the z axis. The default is to use max_accel for max_z_accel.

# The stepper_x section is used to describe the X axis as well as the
# stepper controlling the X-Y movement.
[stepper_x]

# The stepper_y section is used to describe the stepper controlling
# the Y axis.
[stepper_y]

# The stepper_z section is used to describe the stepper controlling
# the Z axis.
[stepper_z]
```

### Hybrid-CoreXZ Kinematics

See [example-hybrid-corexz.cfg](../config/example-hybrid-corexz.cfg)
for an example hybrid corexz kinematics config file.

This kinematic is also known as Markforged kinematic.

Only parameters specific to hybrid corexy printers are described here
see [common kinematic settings](#common-kinematic-settings) for available
parameters.

```
[printer]
kinematics: hybrid_corexz
max_z_velocity:
#   This sets the maximum velocity (in mm/s) of movement along the z
#   axis. The default is to use max_velocity for max_z_velocity.
max_z_accel:
#   This sets the maximum acceleration (in mm/s^2) of movement along
#   the z axis. The default is to use max_accel for max_z_accel.

# The stepper_x section is used to describe the X axis as well as the
# stepper controlling the X-Z movement.
[stepper_x]

# The stepper_y section is used to describe the stepper controlling
# the Y axis.
[stepper_y]

# The stepper_z section is used to describe the stepper controlling
# the Z axis.
[stepper_z]
```

### Polar Kinematics

See [example-polar.cfg](../config/example-polar.cfg) for an example
polar kinematics config file.

Only parameters specific to polar printers are described here - see
[common kinematic settings](#common-kinematic-settings) for available
parameters.

POLAR KINEMATICS ARE A WORK IN PROGRESS. Moves around the `0,0`
position are known to not work properly.

```
[printer]
kinematics: polar

# The stepper_bed section is used to describe the stepper controlling
# the bed.
[stepper_bed]
gear_ratio:
#   A gear_ratio must be specified and rotation_distance may not be
#   specified. For example, if the bed has an 80 toothed pulley driven
#   by a stepper with a 16 toothed pulley then one would specify a
#   gear ratio of "80:16". This parameter must be provided.
max_z_velocity:
#   This sets the maximum velocity (in mm/s) of movement along the z
#   axis. This setting can be used to restrict the maximum speed of
#   the z stepper motor. The default is to use max_velocity for
#   max_z_velocity.
max_z_accel:
#   This sets the maximum acceleration (in mm/s^2) of movement along
#   the z axis. It limits the acceleration of the z stepper motor. The
#   default is to use max_accel for max_z_accel.

# The stepper_arm section is used to describe the stepper controlling
# the carriage on the arm.
[stepper_arm]

# The stepper_z section is used to describe the stepper controlling
# the Z axis.
[stepper_z]
```

### Rotary delta Kinematics

See [example-rotary-delta.cfg](../config/example-rotary-delta.cfg) for
an example rotary delta kinematics config file.

Only parameters specific to rotary delta printers are described here -
see [common kinematic settings](#common-kinematic-settings) for
available parameters.

ROTARY DELTA KINEMATICS ARE A WORK IN PROGRESS. Homing moves may
timeout and some boundary checks are not implemented.

```
[printer]
kinematics: rotary_delta
max_z_velocity:
#   For delta printers this limits the maximum velocity (in mm/s) of
#   moves with z axis movement. This setting can be used to reduce the
#   maximum speed of up/down moves (which require a higher step rate
#   than other moves on a delta printer). The default is to use
#   max_velocity for max_z_velocity.
#minimum_z_position: 0
#   The minimum Z position that the user may command the head to move
#   to.  The default is 0.
shoulder_radius:
#   Radius (in mm) of the horizontal circle formed by the three
#   shoulder joints, minus the radius of the circle formed by the
#   effector joints. This parameter may also be calculated as:
#     shoulder_radius = (delta_f - delta_e) / sqrt(12)
#   This parameter must be provided.
shoulder_height:
#   Distance (in mm) of the shoulder joints from the bed, minus the
#   effector toolhead height. This parameter must be provided.

# The stepper_a section describes the stepper controlling the rear
# right arm (at 30 degrees). This section also controls the homing
# parameters (homing_speed, homing_retract_dist) for all arms.
[stepper_a]
gear_ratio:
#   A gear_ratio must be specified and rotation_distance may not be
#   specified. For example, if the arm has an 80 toothed pulley driven
#   by a pulley with 16 teeth, which is in turn connected to a 60
#   toothed pulley driven by a stepper with a 16 toothed pulley, then
#   one would specify a gear ratio of "80:16, 60:16". This parameter
#   must be provided.
position_endstop:
#   Distance (in mm) between the nozzle and the bed when the nozzle is
#   in the center of the build area and the endstop triggers. This
#   parameter must be provided for stepper_a; for stepper_b and
#   stepper_c this parameter defaults to the value specified for
#   stepper_a.
upper_arm_length:
#   Length (in mm) of the arm connecting the "shoulder joint" to the
#   "elbow joint". This parameter must be provided for stepper_a; for
#   stepper_b and stepper_c this parameter defaults to the value
#   specified for stepper_a.
lower_arm_length:
#   Length (in mm) of the arm connecting the "elbow joint" to the
#   "effector joint". This parameter must be provided for stepper_a;
#   for stepper_b and stepper_c this parameter defaults to the value
#   specified for stepper_a.
#angle:
#   This option specifies the angle (in degrees) that the arm is at.
#   The default is 30 for stepper_a, 150 for stepper_b, and 270 for
#   stepper_c.

# The stepper_b section describes the stepper controlling the rear
# left arm (at 150 degrees).
[stepper_b]

# The stepper_c section describes the stepper controlling the front
# arm (at 270 degrees).
[stepper_c]

# The delta_calibrate section enables a DELTA_CALIBRATE extended
# g-code command that can calibrate the shoulder endstop positions.
[delta_calibrate]
radius:
#   Radius (in mm) of the area that may be probed. This is the radius
#   of nozzle coordinates to be probed; if using an automatic probe
#   with an XY offset then choose a radius small enough so that the
#   probe always fits over the bed. This parameter must be provided.
#speed: 50
#   The speed (in mm/s) of non-probing moves during the calibration.
#   The default is 50.
#horizontal_move_z: 5
#   The height (in mm) that the head should be commanded to move to
#   just prior to starting a probe operation. The default is 5.
```

### Cable winch Kinematics

See the [example-winch.cfg](../config/example-winch.cfg) for an
example cable winch kinematics config file.

Only parameters specific to cable winch printers are described here -
see [common kinematic settings](#common-kinematic-settings) for
available parameters.

CABLE WINCH SUPPORT IS EXPERIMENTAL. Homing is not implemented on
cable winch kinematics. In order to home the printer, manually send
movement commands until the toolhead is at 0,0,0 and then issue a
`G28` command.

```
[printer]
kinematics: winch

# The stepper_a section describes the stepper connected to the first
# cable winch. A minimum of 3 and a maximum of 26 cable winches may be
# defined (stepper_a to stepper_z) though it is common to define 4.
[stepper_a]
rotation_distance:
#   The rotation_distance is the nominal distance (in mm) the toolhead
#   moves towards the cable winch for each full rotation of the
#   stepper motor. This parameter must be provided.
anchor_x:
anchor_y:
anchor_z:
#   The x, y, and z position of the cable winch in cartesian space.
#   These parameters must be provided.
```

### None Kinematics

It is possible to define a special "none" kinematics to disable
kinematic support in Klipper. This may be useful for controlling
devices that are not typical 3d-printers or for debugging purposes.

```
[printer]
kinematics: none
max_velocity: 1
max_accel: 1
#   The max_velocity and max_accel parameters must be defined. The
#   values are not used for "none" kinematics.
```

## Common extruder and heated bed support

### [extruder]

The extruder section is used to describe both the stepper controlling
the printer extruder and the heater parameters for the nozzle. See the
[pressure advance guide](Pressure_Advance.md) for information on
tuning pressure advance.

```
[extruder]
step_pin:
dir_pin:
enable_pin:
microsteps:
rotation_distance:
#   See the "stepper" section for a description of the above parameters.
nozzle_diameter:
#   Diameter of the nozzle orifice (in mm). This parameter must be
#   provided.
filament_diameter:
#   The nominal diameter of the raw filament (in mm) as it enters the
#   extruder. This parameter must be provided.
#max_extrude_cross_section:
#   Maximum area (in mm^2) of an extrusion cross section (eg,
#   extrusion width multiplied by layer height). This setting prevents
#   excessive amounts of extrusion during relatively small XY moves.
#   If a move requests an extrusion rate that would exceed this value
#   it will cause an error to be returned. The default is: 4.0 *
#   nozzle_diameter^2
#instantaneous_corner_velocity: 1.000
#   The maximum instantaneous velocity change (in mm/s) of the
#   extruder during the junction of two moves. The default is 1mm/s.
#max_extrude_only_distance: 50.0
#   Maximum length (in mm of raw filament) that a retraction or
#   extrude-only move may have. If a retraction or extrude-only move
#   requests a distance greater than this value it will cause an error
#   to be returned. The default is 50mm.
#max_extrude_only_velocity:
#max_extrude_only_accel:
#   Maximum velocity (in mm/s) and acceleration (in mm/s^2) of the
#   extruder motor for retractions and extrude-only moves. These
#   settings do not have any impact on normal printing moves. If not
#   specified then they are calculated to match the limit an XY
#   printing move with a cross section of 4.0*nozzle_diameter^2 would
#   have.
#pressure_advance: 0.0
#   The amount of raw filament to push into the extruder during
#   extruder acceleration. An equal amount of filament is retracted
#   during deceleration. It is measured in millimeters per
#   millimeter/second. The default is 0, which disables pressure
#   advance.
#pressure_advance_smooth_time: 0.040
#   A time range (in seconds) to use when calculating the average
#   extruder velocity for pressure advance. A larger value results in
#   smoother extruder movements. This parameter may not exceed 200ms.
#   This setting only applies if pressure_advance is non-zero. The
#   default is 0.040 (40 milliseconds).
#
# The remaining variables describe the extruder heater.
heater_pin:
#   PWM output pin controlling the heater. This parameter must be
#   provided.
#max_power: 1.0
#   The maximum power (expressed as a value from 0.0 to 1.0) that the
#   heater_pin may be set to. The value 1.0 allows the pin to be set
#   fully enabled for extended periods, while a value of 0.5 would
#   allow the pin to be enabled for no more than half the time. This
#   setting may be used to limit the total power output (over extended
#   periods) to the heater. The default is 1.0.
sensor_type:
#   Type of sensor - common thermistors are "EPCOS 100K B57560G104F",
#   "ATC Semitec 104GT-2", "NTC 100K beta 3950", "Honeywell 100K
#   135-104LAG-J01", "NTC 100K MGB18-104F39050L32", "SliceEngineering
#   450", and "TDK NTCG104LH104JT1". See the "Temperature sensors"
#   section for other sensors. This parameter must be provided.
sensor_pin:
#   Analog input pin connected to the sensor. This parameter must be
#   provided.
#pullup_resistor: 4700
#   The resistance (in ohms) of the pullup attached to the thermistor.
#   This parameter is only valid when the sensor is a thermistor. The
#   default is 4700 ohms.
#smooth_time: 2.0
#   A time value (in seconds) over which temperature measurements will
#   be smoothed to reduce the impact of measurement noise. The default
#   is 2 seconds.
control:
#   Control algorithm (either pid or watermark). This parameter must
#   be provided.
pid_Kp:
#   Kp is the "proportional" constant for the pid. This parameter must
#   be provided for PID heaters.
pid_Ki:
#   Ki is the "integral" constant for the pid. This parameter must be
#   provided for PID heaters.
pid_Kd:
#   Kd is the "derivative" constant for the pid. This parameter must
#   be provided for PID heaters.
#max_delta: 2.0
#   On 'watermark' controlled heaters this is the number of degrees in
#   Celsius above the target temperature before disabling the heater
#   as well as the number of degrees below the target before
#   re-enabling the heater. The default is 2 degrees Celsius.
#pwm_cycle_time: 0.100
#   Time in seconds for each software PWM cycle of the heater. It is
#   not recommended to set this unless there is an electrical
#   requirement to switch the heater faster than 10 times a second.
#   The default is 0.100 seconds.
#min_extrude_temp: 170
#   The minimum temperature (in Celsius) at which extruder move
#   commands may be issued. The default is 170 Celsius.
min_temp:
max_temp:
#   The maximum range of valid temperatures (in Celsius) that the
#   heater must remain within. This controls a safety feature
#   implemented in the micro-controller code - should the measured
#   temperature ever fall outside this range then the micro-controller
#   will go into a shutdown state. This check can help detect some
#   heater and sensor hardware failures. Set this range just wide
#   enough so that reasonable temperatures do not result in an error.
#   These parameters must be provided.
```

### [heater_bed]

The heater_bed section describes a heated bed. It uses the same heater
settings described in the "extruder" section.

```
[heater_bed]
heater_pin:
sensor_type:
sensor_pin:
control:
min_temp:
max_temp:
#   See the "extruder" section for a description of the above parameters.
```

## Bed level support

### [bed_mesh]

Mesh Bed Leveling. One may define a bed_mesh config section to enable
move transformations that offset the z axis based on a mesh generated
from probed points. When using a probe to home the z-axis, it is
recommended to define a safe_z_home section in printer.cfg to home
toward the center of the print area.

See the [bed mesh guide](Bed_Mesh.md) and
[command reference](G-Codes.md#mesh-bed-leveling) for additional
information.

Visual Examples:
```
 rectangular bed, probe_count = 3,3:
             x---x---x (max_point)
             |
             x---x---x
                     |
 (min_point) x---x---x

 round bed, round_probe_count = 5, bed_radius = r:
                x (0,r) end
              /
            x---x---x
                      \
 (-r,0) x---x---x---x---x (r,0)
          \
            x---x---x
                  /
                x  (0,-r) start
```

```
[bed_mesh]
#speed: 50
#   The speed (in mm/s) of non-probing moves during the calibration.
#   The default is 50.
#horizontal_move_z: 5
#   The height (in mm) that the head should be commanded to move to
#   just prior to starting a probe operation. The default is 5.
#mesh_radius:
#   Defines the radius of the mesh to probe for round beds. Note that
#   the radius is relative to the coordinate specified by the
#   mesh_origin option. This parameter must be provided for round beds
#   and omitted for rectangular beds.
#mesh_origin:
#   Defines the center x,y coordinate of the mesh for round beds. This
#   coordinate is relative to the probe's location. It may be useful
#   to adjust the mesh_origin in an effort to maximize the size of the
#   mesh radius. Default is 0,0. This parameter must be omitted for
#   rectangular beds.
#mesh_min:
#   Defines the minimum x,y coordinate of the mesh for rectangular
#   beds. This coordinate is relative to the probe's location. This
#   will be the first point probed, nearest to the origin. This
#   parameter must be provided for rectangular beds.
#mesh_max:
#   Defines the maximum x,y coordinate of the mesh for rectangular
#   beds. Adheres to the same principle as mesh_min, however this will
#   be the furthest point probed from the bed's origin. This parameter
#   must be provided for rectangular beds.
#probe_count: 3,3
#   For rectangular beds, this is a comma separate pair of integer
#   values (X,Y) defining the number of points to probe along each
#   axis. A single value is also valid, in which case that value will
#   be applied to both axes. Default is 3,3.
#round_probe_count: 5
#   For round beds, this integer value defines the maximum number of
#   points to probe along each axis. This value must be an odd number.
#   Default is 5.
#fade_start: 1.0
#   The gcode z position in which to start phasing out z-adjustment
#   when fade is enabled. Default is 1.0.
#fade_end: 0.0
#   The gcode z position in which phasing out completes. When set to a
#   value below fade_start, fade is disabled. It should be noted that
#   fade may add unwanted scaling along the z-axis of a print. If a
#   user wishes to enable fade, a value of 10.0 is recommended.
#   Default is 0.0, which disables fade.
#fade_target:
#   The z position in which fade should converge. When this value is
#   set to a non-zero value it must be within the range of z-values in
#   the mesh. Users that wish to converge to the z homing position
#   should set this to 0. Default is the average z value of the mesh.
#split_delta_z: .025
#   The amount of Z difference (in mm) along a move that will trigger
#   a split. Default is .025.
#move_check_distance: 5.0
#   The distance (in mm) along a move to check for split_delta_z.
#   This is also the minimum length that a move can be split. Default
#   is 5.0.
#mesh_pps: 2,2
#   A comma separated pair of integers (X,Y) defining the number of
#   points per segment to interpolate in the mesh along each axis. A
#   "segment" can be defined as the space between each probed point.
#   The user may enter a single value which will be applied to both
#   axes. Default is 2,2.
#algorithm: lagrange
#   The interpolation algorithm to use. May be either "lagrange" or
#   "bicubic". This option will not affect 3x3 grids, which are forced
#   to use lagrange sampling. Default is lagrange.
#bicubic_tension: .2
#   When using the bicubic algorithm the tension parameter above may
#   be applied to change the amount of slope interpolated. Larger
#   numbers will increase the amount of slope, which results in more
#   curvature in the mesh. Default is .2.
#relative_reference_index:
#   A point index in the mesh to reference all z values to. Enabling
#   this parameter produces a mesh relative to the probed z position
#   at the provided index.
#faulty_region_1_min:
#faulty_region_1_max:
#   Optional points that define a faulty region.  See docs/Bed_Mesh.md
#   for details on faulty regions.  Up to 99 faulty regions may be added.
#   By default no faulty regions are set.
```

### [bed_tilt]

Bed tilt compensation. One may define a bed_tilt config section to
enable move transformations that account for a tilted bed. Note that
bed_mesh and bed_tilt are incompatible; both cannot be defined.

See the [command reference](G-Codes.md#bed-tilt) for additional
information.

```
[bed_tilt]
#x_adjust: 0
#   The amount to add to each move's Z height for each mm on the X
#   axis. The default is 0.
#y_adjust: 0
#   The amount to add to each move's Z height for each mm on the Y
#   axis. The default is 0.
#z_adjust: 0
#   The amount to add to the Z height when the nozzle is nominally at
#   0,0. The default is 0.
# The remaining parameters control a BED_TILT_CALIBRATE extended
# g-code command that may be used to calibrate appropriate x and y
# adjustment parameters.
#points:
#   A list of X,Y coordinates (one per line; subsequent lines
#   indented) that should be probed during a BED_TILT_CALIBRATE
#   command. Specify coordinates of the nozzle and be sure the probe
#   is above the bed at the given nozzle coordinates. The default is
#   to not enable the command.
#speed: 50
#   The speed (in mm/s) of non-probing moves during the calibration.
#   The default is 50.
#horizontal_move_z: 5
#   The height (in mm) that the head should be commanded to move to
#   just prior to starting a probe operation. The default is 5.
```

### [bed_screws]

Tool to help adjust bed leveling screws. One may define a [bed_screws]
config section to enable a BED_SCREWS_ADJUST g-code command.

See the
[leveling guide](Manual_Level.md#adjusting-bed-leveling-screws) and
[command reference](G-Codes.md#bed-screws-helper) for additional
information.

```
[bed_screws]
#screw1:
#   The X,Y coordinate of the first bed leveling screw. This is a
#   position to command the nozzle to that is directly above the bed
#   screw (or as close as possible while still being above the bed).
#   This parameter must be provided.
#screw1_name:
#   An arbitrary name for the given screw. This name is displayed when
#   the helper script runs. The default is to use a name based upon
#   the screw XY location.
#screw1_fine_adjust:
#   An X,Y coordinate to command the nozzle to so that one can fine
#   tune the bed leveling screw. The default is to not perform fine
#   adjustments on the bed screw.
#screw2:
#screw2_name:
#screw2_fine_adjust:
#...
#   Additional bed leveling screws. At least three screws must be
#   defined.
#horizontal_move_z: 5
#   The height (in mm) that the head should be commanded to move to
#   when moving from one screw location to the next. The default is 5.
#probe_height: 0
#   The height of the probe (in mm) after adjusting for the thermal
#   expansion of bed and nozzle. The default is zero.
#speed: 50
#   The speed (in mm/s) of non-probing moves during the calibration.
#   The default is 50.
#probe_speed: 5
#   The speed (in mm/s) when moving from a horizontal_move_z position
#   to a probe_height position. The default is 5.
```

### [screws_tilt_adjust]

Tool to help adjust bed screws tilt using Z probe. One may define a
screws_tilt_adjust config section to enable a SCREWS_TILT_CALCULATE
g-code command.

See the
[leveling guide](Manual_Level.md#adjusting-bed-leveling-screws-using-the-bed-probe)
and [command reference](G-Codes.md#bed-screws-tilt-adjust-helper) for
additional information.

```
[screws_tilt_adjust]
#screw1:
#   The X,Y coordinate of the first bed leveling screw. This is a
#   position to command the nozzle to that is directly above the bed
#   screw (or as close as possible while still being above the bed).
#   This is the base screw used in calculations. This parameter must
#   be provided.
#screw1_name:
#   An arbitrary name for the given screw. This name is displayed when
#   the helper script runs. The default is to use a name based upon
#   the screw XY location.
#screw2:
#screw2_name:
#...
#   Additional bed leveling screws. At least two screws must be
#   defined.
#speed: 50
#   The speed (in mm/s) of non-probing moves during the calibration.
#   The default is 50.
#horizontal_move_z: 5
#   The height (in mm) that the head should be commanded to move to
#   just prior to starting a probe operation. The default is 5.
#screw_thread: CW-M3
#   The type of screw used for bed level, M3, M4 or M5 and the
#   direction of the knob used to level the bed, clockwise decrease
#   counter-clockwise decrease.
#   Accepted values: CW-M3, CCW-M3, CW-M4, CCW-M4, CW-M5, CCW-M5.
#   Default value is CW-M3, most printers use an M3 screw and
#   turning the knob clockwise decrease distance.
```

### [z_tilt]

Multiple Z stepper tilt adjustment. This feature enables independent
adjustment of multiple z steppers (see the "stepper_z1" section) to
adjust for tilt. If this section is present then a Z_TILT_ADJUST
extended [G-Code command](G-Codes.md#z-tilt) becomes available.

```
[z_tilt]
#z_positions:
#   A list of X,Y coordinates (one per line; subsequent lines
#   indented) describing the location of each bed "pivot point". The
#   "pivot point" is the point where the bed attaches to the given Z
#   stepper. It is described using nozzle coordinates (the XY position
#   of the nozzle if it could move directly above the point). The
#   first entry corresponds to stepper_z, the second to stepper_z1,
#   the third to stepper_z2, etc. This parameter must be provided.
#points:
#   A list of X,Y coordinates (one per line; subsequent lines
#   indented) that should be probed during a Z_TILT_ADJUST command.
#   Specify coordinates of the nozzle and be sure the probe is above
#   the bed at the given nozzle coordinates. This parameter must be
#   provided.
#speed: 50
#   The speed (in mm/s) of non-probing moves during the calibration.
#   The default is 50.
#horizontal_move_z: 5
#   The height (in mm) that the head should be commanded to move to
#   just prior to starting a probe operation. The default is 5.
#retries: 0
#   Number of times to retry if the probed points aren't within
#   tolerance.
#retry_tolerance: 0
#   If retries are enabled then retry if largest and smallest probed
#   points differ more than retry_tolerance. Note the smallest unit of
#   change here would be a single step. However if you are probing
#   more points than steppers then you will likely have a fixed
#   minimum value for the range of probed points which you can learn
#   by observing command output.
```

### [quad_gantry_level]

Moving gantry leveling using 4 independently controlled Z motors.
Corrects hyperbolic parabola effects (potato chip) on moving gantry
which is more flexible.
WARNING: Using this on a moving bed may lead to undesirable results.
If this section is present then a QUAD_GANTRY_LEVEL extended G-Code
command becomes available. This routine assumes the following Z motor
configuration:
```
 ----------------
 |Z1          Z2|
 |  ---------   |
 |  |       |   |
 |  |       |   |
 |  x--------   |
 |Z           Z3|
 ----------------
```
Where x is the (0,0) point on the bed

```
[quad_gantry_level]
#gantry_corners:
#   A newline separated list of X,Y coordinates describing the two
#   opposing corners of the gantry. The first entry corresponds to Z,
#   the second to Z2. This parameter must be provided.
#points:
#   A newline separated list of four X,Y points that should be probed
#   during a QUAD_GANTRY_LEVEL command. Order of the locations is
#   important, and should correspond to Z, Z1, Z2, and Z3 location in
#   order. This parameter must be provided. For maximum accuracy,
#   ensure your probe offsets are configured.
#speed: 50
#   The speed (in mm/s) of non-probing moves during the calibration.
#   The default is 50.
#horizontal_move_z: 5
#   The height (in mm) that the head should be commanded to move to
#   just prior to starting a probe operation. The default is 5.
#max_adjust: 4
#   Safety limit if an adjustment greater than this value is requested
#   quad_gantry_level will abort.
#retries: 0
#   Number of times to retry if the probed points aren't within
#   tolerance.
#retry_tolerance: 0
#   If retries are enabled then retry if largest and smallest probed
#   points differ more than retry_tolerance.
```

### [skew_correction]

Printer Skew Correction. It is possible to use software to correct
printer skew across 3 planes, xy, xz, yz. This is done by printing a
calibration model along a plane and measuring three lengths. Due to
the nature of skew correction these lengths are set via gcode. See
[skew correction](skew_correction.md) and
[command reference](G-Codes.md#skew-correction) for details.

```
[skew_correction]
```

<<<<<<< HEAD
## [frame_expansion_compensation]

Compensate for vertical toolhead movement caused by thermal expansion of the
frame in real-time using a temperature probe coupled to a vertical member.
E.g. A glass bead thermistor suspended halfway down the central channel of an
2020 aluminum extrusion.

See also: [extended g-code commands](G-Codes.md#Frame-Expansion-Compensation).

```
[frame_expansion_compensation]
#coeff:
#   Coefficient of linear expansion for the frame material [μm/m·°C].
#   E.g. 23.4 μm/m·°C for Misumi A6N01SS-T5 6005A-T5 aluminum alloy.
#frame_z_length:
#   Total length of vertical extrusions [mm].
#gantry_factor:
#   Relationship between gantry expansion and toolhead Z movement.
#   Examples:
#      if 1mm expansion moves toolhead up 1mm, gantry_factor: 1.0
#      if 1mm expansion moves toolhead up 0.5mm, gantry_factor: 0.5
#      if 1mm expansion moves toolhead down 1mm, gantry_factor: -1.0
#   The default is 1.0.
#max_comp_z:
#   Disables compensation above this Z height [mm]. The last computed correction
#   will remain applied until the toolhead moves below the specified Z position
#   again. The default is 0.0mm (always on).
#max_z_offset:
#   Maximum absolute compensation that can be applied to the Z axis [mm]. The
#   default is 99999999.0mm (unlimited).
#sensor_type:
#sensor_pin:
#min_temp:
#max_temp:
#   See the "extruder" section for the definition of the above
#   parameters.
#gcode_id:
#   See the "heater_generic" section for the definition of this
#   parameter.
z_stepper:
#   The Z stepper motor linked with the Z endstop, as written in printer.cfg.
#   Used for triggering reference temperature measurement. Usually 'stepper_z'
#   unless otherwise defined.
```

# Customized homing
=======
## Customized homing
>>>>>>> 32eb2ee2

### [safe_z_home]

Safe Z homing. One may use this mechanism to home the Z axis at a
specific XY coordinate. This is useful if the toolhead, for example
has to move to the center of the bed before Z can be homed.

```
[safe_z_home]
home_xy_position:
#   A X,Y coordinate (e.g. 100,100) where the Z homing should be
#   performed. This parameter must be provided.
#speed: 50.0
#   Speed at which the toolhead is moved to the safe Z home
#   coordinate. The default is 50 mm/s
#z_hop:
#   Distance (in mm) to lift the Z axis prior to homing. This is
#   applied to any homing command, even if it doesn't home the Z axis.
#   If the Z axis is already homed and the current Z position is less
#   than z_hop, then this will lift the head to a height of z_hop. If
#   the Z axis is not already homed the head is lifted by z_hop.
#   The default is to not implement Z hop.
#z_hop_speed: 20.0
#   Speed (in mm/s) at which the Z axis is lifted prior to homing. The
#   default is 20mm/s.
#move_to_previous: False
#   When set to True, xy are reset to their previous positions after z
#   homing. The default is False.
```

### [homing_override]

Homing override. One may use this mechanism to run a series of g-code
commands in place of a G28 found in the normal g-code input. This may
be useful on printers that require a specific procedure to home the
machine.

```
[homing_override]
gcode:
#   A list of G-Code commands to execute in place of G28 commands
#   found in the normal g-code input. See docs/Command_Templates.md
#   for G-Code format. If a G28 is contained in this list of commands
#   then it will invoke the normal homing procedure for the printer.
#   The commands listed here must home all axes. This parameter must
#   be provided.
#axes: xyz
#   The axes to override. For example, if this is set to "z" then the
#   override script will only be run when the z axis is homed (eg, via
#   a "G28" or "G28 Z0" command). Note, the override script should
#   still home all axes. The default is "xyz" which causes the
#   override script to be run in place of all G28 commands.
#set_position_x:
#set_position_y:
#set_position_z:
#   If specified, the printer will assume the axis is at the specified
#   position prior to running the above g-code commands. Setting this
#   disables homing checks for that axis. This may be useful if the
#   head must move prior to invoking the normal G28 mechanism for an
#   axis. The default is to not force a position for an axis.
```

### [endstop_phase]

Stepper phase adjusted endstops. To use this feature, define a config
section with an "endstop_phase" prefix followed by the name of the
corresponding stepper config section (for example,
"[endstop_phase stepper_z]"). This feature can improve the accuracy of
endstop switches. Add a bare "[endstop_phase]" declaration to enable
the ENDSTOP_PHASE_CALIBRATE command.

See the [endstop phases guide](Endstop_Phase.md) and
[command reference](G-Codes.md#endstop-adjustments-by-stepper-phase)
for additional information.

```
[endstop_phase stepper_z]
#endstop_accuracy:
#   Sets the expected accuracy (in mm) of the endstop. This represents
#   the maximum error distance the endstop may trigger (eg, if an
#   endstop may occasionally trigger 100um early or up to 100um late
#   then set this to 0.200 for 200um). The default is
#   4*rotation_distance/full_steps_per_rotation.
#trigger_phase:
#   This specifies the phase of the stepper motor driver to expect
#   when hitting the endstop. It is composed of two numbers separated
#   by a forward slash character - the phase and the total number of
#   phases (eg, "7/64"). Only set this value if one is sure the
#   stepper motor driver is reset every time the mcu is reset. If this
#   is not set, then the stepper phase will be detected on the first
#   home and that phase will be used on all subsequent homes.
#endstop_align_zero: False
#   If true then the position_endstop of the axis will effectively be
#   modified so that the zero position for the axis occurs at a full
#   step on the stepper motor. (If used on the Z axis and the print
#   layer height is a multiple of a full step distance then every
#   layer will occur on a full step.) The default is False.
```

## G-Code macros and events

### [gcode_macro]

G-Code macros (one may define any number of sections with a
"gcode_macro" prefix). See the
[command template guide](Command_Templates.md) for more information.

```
[gcode_macro my_cmd]
#gcode:
#   A list of G-Code commands to execute in place of "my_cmd". See
#   docs/Command_Templates.md for G-Code format. This parameter must
#   be provided.
#variable_<name>:
#   One may specify any number of options with a "variable_" prefix.
#   The given variable name will be assigned the given value (parsed
#   as a Python literal) and will be available during macro expansion.
#   For example, a config with "variable_fan_speed = 75" might have
#   gcode commands containing "M106 S{ fan_speed * 255 }". Variables
#   can be changed at run-time using the SET_GCODE_VARIABLE command
#   (see docs/Command_Templates.md for details). Variable names may
#   not use upper case characters.
#rename_existing:
#   This option will cause the macro to override an existing G-Code
#   command and provide the previous definition of the command via the
#   name provided here. This can be used to override builtin G-Code
#   commands. Care should be taken when overriding commands as it can
#   cause complex and unexpected results. The default is to not
#   override an existing G-Code command.
#description: G-Code macro
#   This will add a short description used at the HELP command or while
#   using the auto completion feature. Default "G-Code macro"
```

### [delayed_gcode]

Execute a gcode on a set delay. See the
[command template guide](Command_Templates.md#delayed-gcodes) and
[command reference](G-Codes.md#delayed-gcode) for more information.

```
[delayed_gcode my_delayed_gcode]
gcode:
#   A list of G-Code commands to execute when the delay duration has
#   elapsed. G-Code templates are supported. This parameter must be
#   provided.
#initial_duration: 0.0
#   The duration of the initial delay (in seconds). If set to a
#   non-zero value the delayed_gcode will execute the specified number
#   of seconds after the printer enters the "ready" state. This can be
#   useful for initialization procedures or a repeating delayed_gcode.
#   If set to 0 the delayed_gcode will not execute on startup.
#   Default is 0.
```

### [save_variables]

Support saving variables to disk so that they are retained across
restarts. See
[command templates](Command_Templates.md#save-variables-to-disk) and
[G-Code reference](G-Codes.md#save-variables) for further information.

```
[save_variables]
filename:
#   Required - provide a filename that would be used to save the
#   variables to disk e.g. ~/variables.cfg
```

### [idle_timeout]

Idle timeout. An idle timeout is automatically enabled - add an
explicit idle_timeout config section to change the default settings.

```
[idle_timeout]
#gcode:
#   A list of G-Code commands to execute on an idle timeout. See
#   docs/Command_Templates.md for G-Code format. The default is to run
#   "TURN_OFF_HEATERS" and "M84".
#timeout: 600
#   Idle time (in seconds) to wait before running the above G-Code
#   commands. The default is 600 seconds.
```

## Optional G-Code features

### [virtual_sdcard]

A virtual sdcard may be useful if the host machine is not fast enough
to run OctoPrint well. It allows the Klipper host software to directly
print gcode files stored in a directory on the host using standard
sdcard G-Code commands (eg, M24).

```
[virtual_sdcard]
path:
#   The path of the local directory on the host machine to look for
#   g-code files. This is a read-only directory (sdcard file writes
#   are not supported). One may point this to OctoPrint's upload
#   directory (generally ~/.octoprint/uploads/ ). This parameter must
#   be provided.
```

### [sdcard_loop]

Some printers with stage-clearing features, such as a part ejector or
a belt printer, can find use in looping sections of the sdcard file.
(For example, to print the same part over and over, or repeat the
a section of a part for a chain or other repeated pattern).

See the [command reference](G-Codes.md#sdcard-loop) for supported
commands. See the [sample-macros.cfg](../config/sample-macros.cfg)
file for a Marlin compatible M808 G-Code macro.

```
[sdcard_loop]
```

### [force_move]

Support manually moving stepper motors for diagnostic purposes. Note,
using this feature may place the printer in an invalid state - see the
[command reference](G-Codes.md#force-movement) for important details.

```
[force_move]
#enable_force_move: False
#   Set to true to enable FORCE_MOVE and SET_KINEMATIC_POSITION
#   extended G-Code commands. The default is false.
```

### [pause_resume]

Pause/Resume functionality with support of position capture and
restore. See the [command reference](G-Codes.md#pause-resume) for more
information.

```
[pause_resume]
#recover_velocity: 50.
#   When capture/restore is enabled, the speed at which to return to
#   the captured position (in mm/s). Default is 50.0 mm/s.
```

### [firmware_retraction]

Firmware filament retraction. This enables G10 (retract) and G11
(unretract) GCODE commands issued by many slicers. The parameters
below provide startup defaults, although the values can be adjusted
via the SET_RETRACTION [command](G-Codes.md#firmware-retraction)),
allowing per-filament settings and runtime tuning.

```
[firmware_retraction]
#retract_length: 0
#   The length of filament (in mm) to retract when G10 is activated,
#   and to unretract when G11 is activated (but see
#   unretract_extra_length below). The default is 0 mm.
#retract_speed: 20
#   The speed of retraction, in mm/s. The default is 20 mm/s.
#unretract_extra_length: 0
#   The length (in mm) of *additional* filament to add when
#   unretracting.
#unretract_speed: 10
#   The speed of unretraction, in mm/s. The default is 10 mm/s.
```

### [gcode_arcs]

Support for gcode arc (G2/G3) commands.

```
[gcode_arcs]
#resolution: 1.0
#   An arc will be split into segments. Each segment's length will
#   equal the resolution in mm set above. Lower values will produce a
#   finer arc, but also more work for your machine. Arcs smaller than
#   the configured value will become straight lines. The default is
#   1mm.
```

### [respond]

Enable the "M118" and "RESPOND" extended
[commands](G-Codes.md#send-message-respond-to-host).

```
[respond]
#default_type: echo
#   Sets the default prefix of the "M118" and "RESPOND" output to one
#   of the following:
#       echo: "echo: " (This is the default)
#       command: "// "
#       error: "!! "
#default_prefix: echo:
#   Directly sets the default prefix. If present, this value will
#   override the "default_type".
```

## Resonance compensation

### [input_shaper]

Enables [resonance compensation](Resonance_Compensation.md). Also see
the [command reference](G-Codes.md#resonance-compensation).

```
[input_shaper]
#shaper_freq_x: 0
#   A frequency (in Hz) of the input shaper for X axis. This is
#   usually a resonance frequency of X axis that the input shaper
#   should suppress. For more complex shapers, like 2- and 3-hump EI
#   input shapers, this parameter can be set from different
#   considerations. The default value is 0, which disables input
#   shaping for X axis.
#shaper_freq_y: 0
#   A frequency (in Hz) of the input shaper for Y axis. This is
#   usually a resonance frequency of Y axis that the input shaper
#   should suppress. For more complex shapers, like 2- and 3-hump EI
#   input shapers, this parameter can be set from different
#   considerations. The default value is 0, which disables input
#   shaping for Y axis.
#shaper_type: mzv
#   A type of the input shaper to use for both X and Y axes. Supported
#   shapers are zv, mzv, zvd, ei, 2hump_ei, and 3hump_ei. The default
#   is mzv input shaper.
#shaper_type_x:
#shaper_type_y:
#   If shaper_type is not set, these two parameters can be used to
#   configure different input shapers for X and Y axes. The same
#   values are supported as for shaper_type parameter.
#damping_ratio_x: 0.1
#damping_ratio_y: 0.1
#   Damping ratios of vibrations of X and Y axes used by input shapers
#   to improve vibration suppression. Default value is 0.1 which is a
#   good all-round value for most printers. In most circumstances this
#   parameter requires no tuning and should not be changed.
```

### [adxl345]

Support for ADXL345 accelerometers. This support allows one to query
accelerometer measurements from the sensor. This enables an
ACCELEROMETER_MEASURE command (see
[G-Codes](G-Codes.md#adxl345-accelerometer-commands) for more
information). The default chip name is "default", but one may specify
an explicit name (eg, [adxl345 my_chip_name]).

```
[adxl345]
cs_pin:
#   The SPI enable pin for the sensor. This parameter must be provided.
#spi_speed: 5000000
#   The SPI speed (in hz) to use when communicating with the chip.
#   The default is 5000000.
#spi_bus:
#spi_software_sclk_pin:
#spi_software_mosi_pin:
#spi_software_miso_pin:
#   See the "common SPI settings" section for a description of the
#   above parameters.
#axes_map: x,y,z
#   The accelerometer axis for each of the printer's x, y, and z axes.
#   This may be useful if the accelerometer is mounted in an
#   orientation that does not match the printer orientation. For
#   example, one could set this to "y,x,z" to swap the x and y axes.
#   It is also possible to negate an axis if the accelerometer
#   direction is reversed (eg, "x,z,-y"). The default is "x,y,z".
#rate: 3200
#   Output data rate for ADXL345. ADXL345 supports the following data
#   rates: 3200, 1600, 800, 400, 200, 100, 50, and 25. Note that it is
#   not recommended to change this rate from the default 3200, and
#   rates below 800 will considerably affect the quality of resonance
#   measurements.
```

### [resonance_tester]

Support for resonance testing and automatic input shaper calibration.
In order to use most of the functionality of this module, additional
software dependencies must be installed; refer to
[Measuring Resonances](Measuring_Resonances.md) and the
[command reference](G-Codes.md#resonance-testing-commands) for more
information. See the [Max smoothing](Measuring_Resonances.md#max-smoothing)
section of the measuring resonances guide for more information on
`max_smoothing` parameter and its use.

```
[resonance_tester]
#probe_points:
#   A list of X,Y,Z coordinates of points (one point per line) to test
#   resonances at. At least one point is required. Make sure that all
#   points with some safety margin in XY plane (~a few centimeters)
#   are reachable by the toolhead.
#accel_chip:
#   A name of the accelerometer chip to use for measurements. If
#   adxl345 chip was defined without an explicit name, this parameter
#   can simply reference it as "accel_chip: adxl345", otherwise an
#   explicit name must be supplied as well, e.g. "accel_chip: adxl345
#   my_chip_name". Either this, or the next two parameters must be
#   set.
#accel_chip_x:
#accel_chip_y:
#   Names of the accelerometer chips to use for measurements for each
#   of the axis. Can be useful, for instance, on bed slinger printer,
#   if two separate accelerometers are mounted on the bed (for Y axis)
#   and on the toolhead (for X axis). These parameters have the same
#   format as 'accel_chip' parameter. Only 'accel_chip' or these two
#   parameters must be provided.
#max_smoothing:
#   Maximum input shaper smoothing to allow for each axis during shaper
#   auto-calibration (with 'SHAPER_CALIBRATE' command). By default no
#   maximum smoothing is specified. Refer to Measuring_Resonances guide
#   for more details on using this feature.
#min_freq: 5
#   Minimum frequency to test for resonances. The default is 5 Hz.
#max_freq: 120
#   Maximum frequency to test for resonances. The default is 120 Hz.
#accel_per_hz: 75
#   This parameter is used to determine which acceleration to use to
#   test a specific frequency: accel = accel_per_hz * freq. Higher the
#   value, the higher is the energy of the oscillations. Can be set to
#   a lower than the default value if the resonances get too strong on
#   the printer. However, lower values make measurements of
#   high-frequency resonances less precise. The default value is 75
#   (mm/sec).
#hz_per_sec: 1
#   Determines the speed of the test. When testing all frequencies in
#   range [min_freq, max_freq], each second the frequency increases by
#   hz_per_sec. Small values make the test slow, and the large values
#   will decrease the precision of the test. The default value is 1.0
#   (Hz/sec == sec^-2).
```

## Config file helpers

### [board_pins]

Board pin aliases (one may define any number of sections with a
"board_pins" prefix). Use this to define aliases for the pins on a
micro-controller.

```
[board_pins my_aliases]
mcu: mcu
#   A comma separated list of micro-controllers that may use the
#   aliases. The default is to apply the aliases to the main "mcu".
aliases:
aliases_<name>:
#   A comma separated list of "name=value" aliases to create for the
#   given micro-controller. For example, "EXP1_1=PE6" would create an
#   "EXP1_1" alias for the "PE6" pin. However, if "value" is enclosed
#   in "<>" then "name" is created as a reserved pin (for example,
#   "EXP1_9=<GND>" would reserve "EXP1_9"). Any number of options
#   starting with "aliases_" may be specified.
```

### [include]

Include file support. One may include additional config file from the
main printer config file. Wildcards may also be used (eg,
"configs/*.cfg").

```
[include my_other_config.cfg]
```

### [duplicate_pin_override]

This tool allows a single micro-controller pin to be defined multiple
times in a config file without normal error checking. This is intended
for diagnostic and debugging purposes. This section is not needed
where Klipper supports using the same pin multiple times, and using
this override may cause confusing and unexpected results.

```
[duplicate_pin_override]
pins:
#   A comma separated list of pins that may be used multiple times in
#   a config file without normal error checks. This parameter must be
#   provided.
```

## Bed probing hardware

### [probe]

Z height probe. One may define this section to enable Z height probing
hardware. When this section is enabled, PROBE and QUERY_PROBE extended
[g-code commands](G-Codes.md#probe) become available. Also, see the
[probe calibrate guide](Probe_Calibrate.md). The probe section also
creates a virtual "probe:z_virtual_endstop" pin. One may set the
stepper_z endstop_pin to this virtual pin on cartesian style printers
that use the probe in place of a z endstop. If using
"probe:z_virtual_endstop" then do not define a position_endstop in the
stepper_z config section.

```
[probe]
pin:
#   Probe detection pin. This parameter must be provided.
#deactivate_on_each_sample: True
#   This determines if Klipper should execute deactivation gcode
#   between each probe attempt when performing a multiple probe
#   sequence. The default is True.
#x_offset: 0.0
#   The distance (in mm) between the probe and the nozzle along the
#   x-axis. The default is 0.
#y_offset: 0.0
#   The distance (in mm) between the probe and the nozzle along the
#   y-axis. The default is 0.
z_offset:
#   The distance (in mm) between the bed and the nozzle when the probe
#   triggers. This parameter must be provided.
#speed: 5.0
#   Speed (in mm/s) of the Z axis when probing. The default is 5mm/s.
#samples: 1
#   The number of times to probe each point. The probed z-values will
#   be averaged. The default is to probe 1 time.
#sample_retract_dist: 2.0
#   The distance (in mm) to lift the toolhead between each sample (if
#   sampling more than once). The default is 2mm.
#lift_speed:
#   Speed (in mm/s) of the Z axis when lifting the probe between
#   samples. The default is to use the same value as the 'speed'
#   parameter.
#samples_result: average
#   The calculation method when sampling more than once - either
#   "median" or "average". The default is average.
#samples_tolerance: 0.100
#   The maximum Z distance (in mm) that a sample may differ from other
#   samples. If this tolerance is exceeded then either an error is
#   reported or the attempt is restarted (see
#   samples_tolerance_retries). The default is 0.100mm.
#samples_tolerance_retries: 0
#   The number of times to retry if a sample is found that exceeds
#   samples_tolerance. On a retry, all current samples are discarded
#   and the probe attempt is restarted. If a valid set of samples are
#   not obtained in the given number of retries then an error is
#   reported. The default is zero which causes an error to be reported
#   on the first sample that exceeds samples_tolerance.
#activate_gcode:
#   A list of G-Code commands to execute prior to each probe attempt.
#   See docs/Command_Templates.md for G-Code format. This may be
#   useful if the probe needs to be activated in some way. Do not
#   issue any commands here that move the toolhead (eg, G1). The
#   default is to not run any special G-Code commands on activation.
#deactivate_gcode:
#   A list of G-Code commands to execute after each probe attempt
#   completes. See docs/Command_Templates.md for G-Code format. Do not
#   issue any commands here that move the toolhead. The default is to
#   not run any special G-Code commands on deactivation.
```

### [bltouch]

BLTouch probe. One may define this section (instead of a probe
section) to enable a BLTouch probe. See [BL-Touch guide](BLTouch.md)
and [command reference](G-Codes.md#bltouch) for further information. A
virtual "probe:z_virtual_endstop" pin is also created (see the "probe"
section for the details).

```
[bltouch]
sensor_pin:
#   Pin connected to the BLTouch sensor pin. Most BLTouch devices
#   require a pullup on the sensor pin (prefix the pin name with "^").
#   This parameter must be provided.
control_pin:
#   Pin connected to the BLTouch control pin. This parameter must be
#   provided.
#pin_move_time: 0.680
#   The amount of time (in seconds) to wait for the BLTouch pin to
#   move up or down. The default is 0.680 seconds.
#stow_on_each_sample: True
#   This determines if Klipper should command the pin to move up
#   between each probe attempt when performing a multiple probe
#   sequence. Read the directions in docs/BLTouch.md before setting
#   this to False. The default is True.
#probe_with_touch_mode: False
#   If this is set to True then Klipper will probe with the device in
#   "touch_mode". The default is False (probing in "pin_down" mode).
#pin_up_reports_not_triggered: True
#   Set if the BLTouch consistently reports the probe in a "not
#   triggered" state after a successful "pin_up" command. This should
#   be True for all genuine BLTouch devices. Read the directions in
#   docs/BLTouch.md before setting this to False. The default is True.
#pin_up_touch_mode_reports_triggered: True
#   Set if the BLTouch consistently reports a "triggered" state after
#   the commands "pin_up" followed by "touch_mode". This should be
#   True for all genuine BLTouch devices. Read the directions in
#   docs/BLTouch.md before setting this to False. The default is True.
#set_output_mode:
#   Request a specific sensor pin output mode on the BLTouch V3.0 (and
#   later). This setting should not be used on other types of probes.
#   Set to "5V" to request a sensor pin output of 5 Volts (only use if
#   the controller board needs 5V mode and is 5V tolerant on its input
#   signal line). Set to "OD" to request the sensor pin output use
#   open drain mode. The default is to not request an output mode.
#x_offset:
#y_offset:
#z_offset:
#speed:
#samples:
#sample_retract_dist:
#samples_result:
#samples_tolerance:
#samples_tolerance_retries:
#   See the "probe" section for information on these parameters.
```

## Additional stepper motors and extruders

### [stepper_z1]

Multi-stepper axes. On a cartesian style printer, the stepper
controlling a given axis may have additional config blocks defining
steppers that should be stepped in concert with the primary stepper.
One may define any number of sections with a numeric suffix starting
at 1 (for example, "stepper_z1", "stepper_z2", etc.).

```
[stepper_z1]
#step_pin:
#dir_pin:
#enable_pin:
#microsteps:
#rotation_distance:
#   See the "stepper" section for the definition of the above parameters.
#endstop_pin:
#   If an endstop_pin is defined for the additional stepper then the
#   stepper will home until the endstop is triggered. Otherwise, the
#   stepper will home until the endstop on the primary stepper for the
#   axis is triggered.
```

### [extruder1]

In a multi-extruder printer add an additional extruder section for
each additional extruder. The additional extruder sections should be
named "extruder1", "extruder2", "extruder3", and so on. See the
"extruder" section for a description of available parameters.

See [sample-multi-extruder.cfg](../config/sample-multi-extruder.cfg)
for an example configuration.

```
[extruder1]
#step_pin:
#dir_pin:
#...
#   See the "extruder" section for available stepper and heater
#   parameters.
#shared_heater:
#   If this extruder uses the same heater already defined for another
#   extruder then place the name of that extruder here. For example,
#   should extruder3 and extruder4 share a heater then the extruder3
#   config section should define the heater and the extruder4 section
#   should specify "shared_heater: extruder3". The default is to not
#   reuse an existing heater.
```

### [dual_carriage]

Support for cartesian printers with dual carriages on a single
axis. The active carriage is set via the SET_DUAL_CARRIAGE extended
g-code command. The "SET_DUAL_CARRIAGE CARRIAGE=1" command will
activate the carriage defined in this section (CARRIAGE=0 will return
activation to the primary carriage). Dual carriage support is
typically combined with extra extruders - the SET_DUAL_CARRIAGE
command is often called at the same time as the ACTIVATE_EXTRUDER
command. Be sure to park the carriages during deactivation.

See [sample-idex.cfg](../config/sample-idex.cfg) for an example
configuration.

```
[dual_carriage]
axis:
#   The axis this extra carriage is on (either x or y). This parameter
#   must be provided.
#step_pin:
#dir_pin:
#enable_pin:
#microsteps:
#rotation_distance:
#endstop_pin:
#position_endstop:
#position_min:
#position_max:
#   See the "stepper" section for the definition of the above parameters.
```

### [extruder_stepper]

Support for additional steppers synchronized to the movement of an
extruder (one may define any number of sections with an
"extruder_stepper" prefix).

See the [command reference](G-Codes.md#extruder-stepper-commands) for
more information.

```
[extruder_stepper my_extra_stepper]
#extruder: extruder
#   The extruder this stepper is synchronized to. The default is
#   "extruder".
#step_pin:
#dir_pin:
#enable_pin:
#microsteps:
#rotation_distance:
#   See the "stepper" section for the definition of the above
#   parameters.
```

### [manual_stepper]

Manual steppers (one may define any number of sections with a
"manual_stepper" prefix). These are steppers that are controlled by
the MANUAL_STEPPER g-code command. For example: "MANUAL_STEPPER
STEPPER=my_stepper MOVE=10 SPEED=5". See
[G-Codes](G-Codes.md#manual-stepper-commands) file for a description
of the MANUAL_STEPPER command. The steppers are not connected to the
normal printer kinematics.

```
[manual_stepper my_stepper]
#step_pin:
#dir_pin:
#enable_pin:
#microsteps:
#rotation_distance:
#   See the "stepper" section for a description of these parameters.
#velocity:
#   Set the default velocity (in mm/s) for the stepper. This value
#   will be used if a MANUAL_STEPPER command does not specify a SPEED
#   parameter. The default is 5mm/s.
#accel:
#   Set the default acceleration (in mm/s^2) for the stepper. An
#   acceleration of zero will result in no acceleration. This value
#   will be used if a MANUAL_STEPPER command does not specify an ACCEL
#   parameter. The default is zero.
#endstop_pin:
#   Endstop switch detection pin. If specified, then one may perform
#   "homing moves" by adding a STOP_ON_ENDSTOP parameter to
#   MANUAL_STEPPER movement commands.
```

## Custom heaters and sensors

### [verify_heater]

Heater and temperature sensor verification. Heater verification is
automatically enabled for each heater that is configured on the
printer. Use verify_heater sections to change the default settings.

```
[verify_heater heater_config_name]
#max_error: 120
#   The maximum "cumulative temperature error" before raising an
#   error. Smaller values result in stricter checking and larger
#   values allow for more time before an error is reported.
#   Specifically, the temperature is inspected once a second and if it
#   is close to the target temperature then an internal "error
#   counter" is reset; otherwise, if the temperature is below the
#   target range then the counter is increased by the amount the
#   reported temperature differs from that range. Should the counter
#   exceed this "max_error" then an error is raised. The default is
#   120.
#check_gain_time:
#   This controls heater verification during initial heating. Smaller
#   values result in stricter checking and larger values allow for
#   more time before an error is reported. Specifically, during
#   initial heating, as long as the heater increases in temperature
#   within this time frame (specified in seconds) then the internal
#   "error counter" is reset. The default is 20 seconds for extruders
#   and 60 seconds for heater_bed.
#hysteresis: 5
#   The maximum temperature difference (in Celsius) to a target
#   temperature that is considered in range of the target. This
#   controls the max_error range check. It is rare to customize this
#   value. The default is 5.
#heating_gain: 2
#   The minimum temperature (in Celsius) that the heater must increase
#   by during the check_gain_time check. It is rare to customize this
#   value. The default is 2.
```

### [homing_heaters]

Tool to disable heaters when homing or probing an axis.

```
[homing_heaters]
#steppers:
#   A comma separated list of steppers that should cause heaters to be
#   disabled. The default is to disable heaters for any homing/probing
#   move.
#   Typical example: stepper_z
#heaters:
#   A comma separated list of heaters to disable during homing/probing
#   moves. The default is to disable all heaters.
#   Typical example: extruder, heater_bed
```

### [thermistor]

Custom thermistors (one may define any number of sections with a
"thermistor" prefix). A custom thermistor may be used in the
sensor_type field of a heater config section. (For example, if one
defines a "[thermistor my_thermistor]" section then one may use a
"sensor_type: my_thermistor" when defining a heater.) Be sure to place
the thermistor section in the config file above its first use in a
heater section.

```
[thermistor my_thermistor]
#temperature1:
#resistance1:
#temperature2:
#resistance2:
#temperature3:
#resistance3:
#   Three resistance measurements (in Ohms) at the given temperatures
#   (in Celsius). The three measurements will be used to calculate the
#   Steinhart-Hart coefficients for the thermistor. These parameters
#   must be provided when using Steinhart-Hart to define the
#   thermistor.
#beta:
#   Alternatively, one may define temperature1, resistance1, and beta
#   to define the thermistor parameters. This parameter must be
#   provided when using "beta" to define the thermistor.
```

### [adc_temperature]

Custom ADC temperature sensors (one may define any number of sections
with an "adc_temperature" prefix). This allows one to define a custom
temperature sensor that measures a voltage on an Analog to Digital
Converter (ADC) pin and uses linear interpolation between a set of
configured temperature/voltage (or temperature/resistance)
measurements to determine the temperature. The resulting sensor can be
used as a sensor_type in a heater section. (For example, if one
defines a "[adc_temperature my_sensor]" section then one may use a
"sensor_type: my_sensor" when defining a heater.) Be sure to place the
sensor section in the config file above its first use in a heater
section.

```
[adc_temperature my_sensor]
#temperature1:
#voltage1:
#temperature2:
#voltage2:
#...
#   A set of temperatures (in Celsius) and voltages (in Volts) to use
#   as reference when converting a temperature. A heater section using
#   this sensor may also specify adc_voltage and voltage_offset
#   parameters to define the ADC voltage (see "Common temperature
#   amplifiers" section for details). At least two measurements must
#   be provided.
#temperature1:
#resistance1:
#temperature2:
#resistance2:
#...
#   Alternatively one may specify a set of temperatures (in Celsius)
#   and resistance (in Ohms) to use as reference when converting a
#   temperature. A heater section using this sensor may also specify a
#   pullup_resistor parameter (see "extruder" section for details). At
#   least two measurements must be provided.
```

### [heater_generic]

Generic heaters (one may define any number of sections with a
"heater_generic" prefix). These heaters behave similarly to standard
heaters (extruders, heated beds). Use the SET_HEATER_TEMPERATURE
command (see [G-Codes](G-Codes.md) for details) to set the target
temperature.

```
[heater_generic my_generic_heater]
#gcode_id:
#   The id to use when reporting the temperature in the M105 command.
#   This parameter must be provided.
#heater_pin:
#max_power:
#sensor_type:
#sensor_pin:
#smooth_time:
#control:
#pid_Kp:
#pid_Ki:
#pid_Kd:
#pwm_cycle_time:
#min_temp:
#max_temp:
#   See the "extruder" section for the definition of the above
#   parameters.
```

### [temperature_sensor]

Generic temperature sensors. One can define any number of additional
temperature sensors that are reported via the M105 command.

```
[temperature_sensor my_sensor]
#sensor_type:
#sensor_pin:
#min_temp:
#max_temp:
#   See the "extruder" section for the definition of the above
#   parameters.
#gcode_id:
#   See the "heater_generic" section for the definition of this
#   parameter.
```

## Temperature sensors

Klipper includes definitions for many types of temperature sensors.
These sensors may be used in any config section that requires a
temperature sensor (such as an `[extruder]` or `[heated_bed]`
section).

### Common thermistors

Common thermistors. The following parameters are available in heater
sections that use one of these sensors.

```
sensor_type:
#   One of "EPCOS 100K B57560G104F", "ATC Semitec 104GT-2",
#   "NTC 100K beta 3950", "Honeywell 100K 135-104LAG-J01",
#   "NTC 100K MGB18-104F39050L32", "SliceEngineering 450", or
#   "TDK NTCG104LH104JT1"
sensor_pin:
#   Analog input pin connected to the thermistor. This parameter must
#   be provided.
#pullup_resistor: 4700
#   The resistance (in ohms) of the pullup attached to the thermistor.
#   The default is 4700 ohms.
#inline_resistor: 0
#   The resistance (in ohms) of an extra (not heat varying) resistor
#   that is placed inline with the thermistor. It is rare to set this.
#   The default is 0 ohms.
```

### Common temperature amplifiers

Common temperature amplifiers. The following parameters are available
in heater sections that use one of these sensors.

```
sensor_type:
#   One of "PT100 INA826", "AD595", "AD597", "AD8494", "AD8495",
#   "AD8496", or "AD8497".
sensor_pin:
#   Analog input pin connected to the sensor. This parameter must be
#   provided.
#adc_voltage: 5.0
#   The ADC comparison voltage (in Volts). The default is 5 volts.
#voltage_offset: 0
#   The ADC voltage offset (in Volts). The default is 0.
```

### Directly connected PT1000 sensor

Directly connected PT1000 sensor. The following parameters are
available in heater sections that use one of these sensors.

```
sensor_type: PT1000
sensor_pin:
#   Analog input pin connected to the sensor. This parameter must be
#   provided.
#pullup_resistor: 4700
#   The resistance (in ohms) of the pullup attached to the sensor. The
#   default is 4700 ohms.
```

### MAXxxxxx temperature sensors

MAXxxxxx serial peripheral interface (SPI) temperature based
sensors. The following parameters are available in heater sections
that use one of these sensor types.

```
sensor_type:
#   One of "MAX6675", "MAX31855", "MAX31856", or "MAX31865".
sensor_pin:
#   The chip select line for the sensor chip. This parameter must be
#   provided.
#spi_speed: 4000000
#   The SPI speed (in hz) to use when communicating with the chip.
#   The default is 4000000.
#spi_bus:
#spi_software_sclk_pin:
#spi_software_mosi_pin:
#spi_software_miso_pin:
#   See the "common SPI settings" section for a description of the
#   above parameters.
#tc_type: K
#tc_use_50Hz_filter: False
#tc_averaging_count: 1
#   The above parameters control the sensor parameters of MAX31856
#   chips. The defaults for each parameter are next to the parameter
#   name in the above list.
#rtd_nominal_r: 100
#rtd_reference_r: 430
#rtd_num_of_wires: 2
#rtd_use_50Hz_filter: False
#   The above parameters control the sensor parameters of MAX31865
#   chips. The defaults for each parameter are next to the parameter
#   name in the above list.
```

### BMP280/BME280/BME680 temperature sensor

BMP280/BME280/BME680 two wire interface (I2C) environmental sensors.
Note that thoose sensors aee not intended for use with extruders and
heater beds, but rather for monitoring ambient temperature (C),
pressure (hPa), relative humidity and in case of the BME680 gas level.
See [sample-macros.cfg](../config/sample-macros.cfg) for a gcode_macro
that may be used to report pressure and humidity in addition to
temperature.

```
sensor_type: BME280
#i2c_address:
#   Default is 118 (0x76). Some BME280 sensors have an address of 119
#   (0x77).
#i2c_mcu:
#i2c_bus:
#i2c_speed:
#   See the "common I2C settings" section for a description of the
#   above parameters.
```

### HTU21D sensor

HTU21D family two wire interface (I2C) environmental sensor. Note that
this sensor is not intended for use with extruders and heater beds,
but rather for monitoring ambient temperature (C) and relative
humidity. See [sample-macros.cfg](../config/sample-macros.cfg) for a
gcode_macro that may be used to report humidity in addition to
temperature.

```
sensor_type:
#   Must be "HTU21D" , "SI7013", "SI7020", "SI7021" or "SHT21"
#i2c_address:
#   Default is 64 (0x40).
#i2c_mcu:
#i2c_bus:
#i2c_speed:
#   See the "common I2C settings" section for a description of the
#   above parameters.
#htu21d_hold_master:
#   If the sensor can hold the I2C buf while reading. If True no other
#   bus communication can be performed while reading is in progress.
#   Default is False.
#htu21d_resolution:
#   The resolution of temperature and humidity reading.
#   Valid values are:
#    'TEMP14_HUM12' -> 14bit for Temp and 12bit for humidity
#    'TEMP13_HUM10' -> 13bit for Temp and 10bit for humidity
#    'TEMP12_HUM08' -> 12bit for Temp and 08bit for humidity
#    'TEMP11_HUM11' -> 11bit for Temp and 11bit for humidity
#   Default is: "TEMP11_HUM11"
#htu21d_report_time:
#   Interval in seconds between readings. Default is 30
```

### LM75 temperature sensor

LM75/LM75A two wire (I2C) connected temperature sensors. These sensors
have range up to 125 C, so are usable for e.g. chamber temperature
monitoring. They can also function as simple fan/heater controllers.

```
sensor_type: lm75
#i2c_address:
#   Default is 72 (0x48). Normal range is 72-79 (0x48-0x4F) and the 3
#   low bits of the address are configured via pins on the chip
#   (usually with jumpers or hard wired).
#i2c_mcu:
#i2c_bus:
#i2c_speed:
#   See the "common I2C settings" section for a description of the
#   above parameters.
#lm75_report_time:
#   Interval in seconds between readings. Default is 0.8, with minimum
#   0.5.
```

### Builtin micro-controller temperature sensor

The atsam, atsamd, and stm32 micro-controllers contain an internal
temperature sensor. One can use the "temperature_mcu" sensor to
monitor these temperatures.

```
sensor_type: temperature_mcu
#sensor_mcu: mcu
#   The micro-controller to read from. The default is "mcu".
#sensor_temperature1:
#sensor_adc1:
#   Specify the above two parameters (a temperature in Celsius and an
#   ADC value as a float between 0.0 and 1.0) to calibrate the
#   micro-controller temperature. This may improve the reported
#   temperature accuracy on some chips. A typical way to obtain this
#   calibration information is to completely remove power from the
#   printer for a few hours (to ensure it is at the ambient
#   temperature), then power it up and use the QUERY_ADC command to
#   obtain an ADC measurement. Use some other temperature sensor on
#   the printer to find the corresponding ambient temperature. The
#   default is to use the factory calibration data on the
#   micro-controller (if applicable) or the nominal values from the
#   micro-controller specification.
#sensor_temperature2:
#sensor_adc2:
#   If sensor_temperature1/sensor_adc1 is specified then one may also
#   specify sensor_temperature2/sensor_adc2 calibration data. Doing so
#   may provide calibrated "temperature slope" information. The
#   default is to use the factory calibration data on the
#   micro-controller (if applicable) or the nominal values from the
#   micro-controller specification.
```

### Host temperature sensor

Temperature from the machine (eg Raspberry Pi) running the host software.

```
sensor_type: temperature_host
#sensor_path:
#   The path to temperature system file. The default is
#   "/sys/class/thermal/thermal_zone0/temp" which is the temperature
#   system file on a Raspberry Pi computer.
```

### DS18B20 temperature sensor

DS18B20 is a 1-wire (w1) digital temperature sensor. Note that this sensor is not intended for use with extruders and heater beds, but rather for monitoring ambient temperature (C). These sensors have range up to 125 C, so are usable for e.g. chamber temperature monitoring. They can also function as simple fan/heater controllers. DS18B20 sensors are only supported on the "host mcu", e.g. the Raspberry Pi. The w1-gpio Linux kernel module must be installed.

```
sensor_type: DS18B20
serial_no:
#   Each 1-wire device has a unique serial number used to identify the device,
#   usually in the format 28-031674b175ff. This parameter must be provided.
#   Attached 1-wire devices can be listed using the following Linux command:
#   ls /sys/bus/w1/devices/
#ds18_report_time:
#   Interval in seconds between readings. Default is 3.0, with a minimum of 1.0
#sensor_mcu:
#   The micro-controller to read from. Must be the host_mcu
```

## Fans

### [fan]

Print cooling fan.

```
[fan]
pin:
#   Output pin controlling the fan. This parameter must be provided.
#max_power: 1.0
#   The maximum power (expressed as a value from 0.0 to 1.0) that the
#   pin may be set to. The value 1.0 allows the pin to be set fully
#   enabled for extended periods, while a value of 0.5 would allow the
#   pin to be enabled for no more than half the time. This setting may
#   be used to limit the total power output (over extended periods) to
#   the fan. If this value is less than 1.0 then fan speed requests
#   will be scaled between zero and max_power (for example, if
#   max_power is .9 and a fan speed of 80% is requested then the fan
#   power will be set to 72%). The default is 1.0.
#shutdown_speed: 0
#   The desired fan speed (expressed as a value from 0.0 to 1.0) if
#   the micro-controller software enters an error state. The default
#   is 0.
#cycle_time: 0.010
#   The amount of time (in seconds) for each PWM power cycle to the
#   fan. It is recommended this be 10 milliseconds or greater when
#   using software based PWM. The default is 0.010 seconds.
#hardware_pwm: False
#   Enable this to use hardware PWM instead of software PWM. Most fans
#   do not work well with hardware PWM, so it is not recommended to
#   enable this unless there is an electrical requirement to switch at
#   very high speeds. When using hardware PWM the actual cycle time is
#   constrained by the implementation and may be significantly
#   different than the requested cycle_time. The default is False.
#kick_start_time: 0.100
#   Time (in seconds) to run the fan at full speed when either first
#   enabling or increasing it by more than 50% (helps get the fan
#   spinning). The default is 0.100 seconds.
#off_below: 0.0
#   The minimum input speed which will power the fan (expressed as a
#   value from 0.0 to 1.0). When a speed lower than off_below is
#   requested the fan will instead be turned off. This setting may be
#   used to prevent fan stalls and to ensure kick starts are
#   effective. The default is 0.0.
#
#   This setting should be recalibrated whenever max_power is adjusted.
#   To calibrate this setting, start with off_below set to 0.0 and the
#   fan spinning. Gradually lower the fan speed to determine the lowest
#   input speed which reliably drives the fan without stalls. Set
#   off_below to the duty cycle corresponding to this value (for
#   example, 12% -> 0.12) or slightly higher.
#tachometer_pin:
#   Tachometer input pin for monitoring fan speed. A pullup is generally
#   required. This parameter is optional.
#tachometer_ppr: 2
#   When tachometer_pin is specified, this is the number of pulses per
#   revolution of the tachometer signal. For a BLDC fan this is
#   normally half the number of poles. The default is 2.
#tachometer_poll_interval: 0.0015
#   When tachometer_pin is specified, this is the polling period of the
#   tachometer pin, in seconds. The default is 0.0015, which is fast
#   enough for fans below 10000 RPM at 2 PPR. This must be smaller than
#   30/(tachometer_ppr*rpm), with some margin, where rpm is the
#   maximum speed (in RPM) of the fan.
```

### [heater_fan]

Heater cooling fans (one may define any number of sections with a
"heater_fan" prefix). A "heater fan" is a fan that will be enabled
whenever its associated heater is active. By default, a heater_fan has
a shutdown_speed equal to max_power.

```
[heater_fan my_nozzle_fan]
#pin:
#max_power:
#shutdown_speed:
#cycle_time:
#hardware_pwm:
#kick_start_time:
#off_below:
#tachometer_pin:
#tachometer_ppr:
#tachometer_poll_interval:
#   See the "fan" section for a description of the above parameters.
#heater: extruder
#   Name of the config section defining the heater that this fan is
#   associated with. If a comma separated list of heater names is
#   provided here, then the fan will be enabled when any of the given
#   heaters are enabled. The default is "extruder".
#heater_temp: 50.0
#   A temperature (in Celsius) that the heater must drop below before
#   the fan is disabled. The default is 50 Celsius.
#fan_speed: 1.0
#   The fan speed (expressed as a value from 0.0 to 1.0) that the fan
#   will be set to when its associated heater is enabled. The default
#   is 1.0
```

### [controller_fan]

Controller cooling fan (one may define any number of sections with a
"controller_fan" prefix). A "controller fan" is a fan that will be
enabled whenever its associated heater or its associated stepper
driver is active. The fan will stop whenever an idle_timeout is
reached to ensure no overheating will occur after deactivating a
watched component.

```
[controller_fan my_controller_fan]
#pin:
#max_power:
#shutdown_speed:
#cycle_time:
#hardware_pwm:
#kick_start_time:
#off_below:
#tachometer_pin:
#tachometer_ppr:
#tachometer_poll_interval:
#   See the "fan" section for a description of the above parameters.
#fan_speed: 1.0
#   The fan speed (expressed as a value from 0.0 to 1.0) that the fan
#   will be set to when a heater or stepper driver is active.
#   The default is 1.0
#idle_timeout:
#   The amount of time (in seconds) after a stepper driver or heater
#   was active and the fan should be kept running. The default
#   is 30 seconds.
#idle_speed:
#   The fan speed (expressed as a value from 0.0 to 1.0) that the fan
#   will be set to when a heater or stepper driver was active and
#   before the idle_timeout is reached. The default is fan_speed.
#heater:
#stepper:
#   Name of the config section defining the heater/stepper that this fan
#   is associated with. If a comma separated list of heater/stepper names
#   is provided here, then the fan will be enabled when any of the given
#   heaters/steppers are enabled. The default heater is "extruder", the
#   default stepper is all of them.
```

### [temperature_fan]

Temperature-triggered cooling fans (one may define any number of
sections with a "temperature_fan" prefix). A "temperature fan" is a
fan that will be enabled whenever its associated sensor is above a set
temperature. By default, a temperature_fan has a shutdown_speed equal
to max_power.

See the [command reference](G-Codes.md#temperature-fan-commands) for
additional information.

```
[temperature_fan my_temp_fan]
#pin:
#max_power:
#shutdown_speed:
#cycle_time:
#hardware_pwm:
#kick_start_time:
#off_below:
#tachometer_pin:
#tachometer_ppr:
#tachometer_poll_interval:
#   See the "fan" section for a description of the above parameters.
#sensor_type:
#sensor_pin:
#control:
#pid_Kp:
#pid_Ki:
#pid_Kd:
#pid_deriv_time:
#max_delta:
#min_temp:
#max_temp:
#   See the "extruder" section for a description of the above parameters.
#target_temp: 40.0
#   A temperature (in Celsius) that will be the target temperature.
#   The default is 40 degrees.
#max_speed: 1.0
#   The fan speed (expressed as a value from 0.0 to 1.0) that the fan
#   will be set to when the sensor temperature exceeds the set value.
#   The default is 1.0.
#min_speed: 0.3
#   The minimum fan speed (expressed as a value from 0.0 to 1.0) that
#   the fan will be set to for PID temperature fans.
#   The default is 0.3.
#gcode_id:
#   If set, the temperature will be reported in M105 queries using the
#   given id. The default is to not report the temperature via M105.
```

### [fan_generic]

Manually controlled fan (one may define any number of sections with a
"fan_generic" prefix). The speed of a manually controlled fan is set
with the SET_FAN_SPEED
[gcode command](G-Codes.md#manually-controlled-fans-commands).

```
[fan_generic extruder_partfan]
#pin:
#max_power:
#shutdown_speed:
#cycle_time:
#hardware_pwm:
#kick_start_time:
#off_below:
#tachometer_pin:
#tachometer_ppr:
#tachometer_poll_interval:
#   See the "fan" section for a description of the above parameters.
```

## Additional servos, LEDs, buttons, and other pins

### [servo]

Servos (one may define any number of sections with a "servo"
prefix). The servos may be controlled using the SET_SERVO
[g-code command](G-Codes.md#servo-commands). For example: SET_SERVO
SERVO=my_servo ANGLE=180

```
[servo my_servo]
pin:
#   PWM output pin controlling the servo. This parameter must be
#   provided.
#maximum_servo_angle: 180
#   The maximum angle (in degrees) that this servo can be set to. The
#   default is 180 degrees.
#minimum_pulse_width: 0.001
#   The minimum pulse width time (in seconds). This should correspond
#   with an angle of 0 degrees. The default is 0.001 seconds.
#maximum_pulse_width: 0.002
#   The maximum pulse width time (in seconds). This should correspond
#   with an angle of maximum_servo_angle. The default is 0.002
#   seconds.
#initial_angle:
#   Initial angle (in degrees) to set the servo to. The default is to
#   not send any signal at startup.
#initial_pulse_width:
#   Initial pulse width time (in seconds) to set the servo to. (This
#   is only valid if initial_angle is not set.) The default is to not
#   send any signal at startup.
```

### [neopixel]

Neopixel (aka WS2812) LED support (one may define any number of
sections with a "neopixel" prefix). One may set the LED color via
"SET_LED LED=my_neopixel RED=0.1 GREEN=0.1 BLUE=0.1" type extended
[g-code commands](G-Codes.md#neopixel-and-dotstar-commands).

```
[neopixel my_neopixel]
pin:
#   The pin connected to the neopixel. This parameter must be
#   provided.
#chain_count:
#   The number of Neopixel chips that are "daisy chained" to the
#   provided pin. The default is 1 (which indicates only a single
#   Neopixel is connected to the pin).
#color_order: GRB
#   Set the pixel order required by the LED hardware. Options are GRB,
#   RGB, GRBW, or RGBW. The default is GRB.
#initial_RED: 0.0
#initial_GREEN: 0.0
#initial_BLUE: 0.0
#initial_WHITE: 0.0
#   Sets the initial LED color of the Neopixel. Each value should be
#   between 0.0 and 1.0. The WHITE option is only available on RGBW
#   LEDs. The default for each color is 0.
```

### [dotstar]

Dotstar (aka APA102) LED support (one may define any number of
sections with a "dotstar" prefix). One may set the LED color via
"SET_LED LED=my_dotstar RED=0.1 GREEN=0.1 BLUE=0.1" type extended
[g-code commands](G-Codes.md#neopixel-and-dotstar-commands).

```
[dotstar my_dotstar]
data_pin:
#   The pin connected to the data line of the dotstar. This parameter
#   must be provided.
clock_pin:
#   The pin connected to the clock line of the dotstar. This parameter
#   must be provided.
#chain_count:
#initial_RED: 0.0
#initial_GREEN: 0.0
#initial_BLUE: 0.0
#   See the "neopixel" section for information on these parameters.
```

### [PCA9533]

PCA9533 LED support. The PCA9533 is used on the mightyboard.

```
[pca9533 my_pca9533]
#i2c_address: 98
#   The i2c address that the chip is using on the i2c bus. Use 98 for
#   the PCA9533/1, 99 for the PCA9533/2. The default is 98.
#i2c_mcu:
#i2c_bus:
#i2c_speed:
#   See the "common I2C settings" section for a description of the
#   above parameters.
#initial_RED: 0
#initial_GREEN: 0
#initial_BLUE: 0
#initial_WHITE: 0
#   The PCA9533 only supports 1 or 0. The default is 0. On the
#   mightyboard, the white led is not populated.
#   Use GCODE to modify led values after startup.
#   set_led led=my_pca9533 red=1 green=1 blue=1
```

### [gcode_button]

Execute gcode when a button is pressed or released (or when a pin
changes state). You can check the state of the button by using
`QUERY_BUTTON button=my_gcode_button`.

```
[gcode_button my_gcode_button]
pin:
#   The pin on which the button is connected. This parameter must be
#   provided.
#analog_range:
#   Two comma separated resistances (in Ohms) specifying the minimum
#   and maximum resistance range for the button. If analog_range is
#   provided then the pin must be an analog capable pin. The default
#   is to use digital gpio for the button.
#analog_pullup_resistor:
#   The pullup resistance (in Ohms) when analog_range is specified.
#   The default is 4700 ohms.
#press_gcode:
#   A list of G-Code commands to execute when the button is pressed.
#   G-Code templates are supported. This parameter must be provided.
#release_gcode:
#   A list of G-Code commands to execute when the button is released.
#   G-Code templates are supported. The default is to not run any
#   commands on a button release.
```

### [output_pin]

Run-time configurable output pins (one may define any number of
sections with an "output_pin" prefix). Pins configured here will be
setup as output pins and one may modify them at run-time using
"SET_PIN PIN=my_pin VALUE=.1" type extended
[g-code commands](G-Codes.md#custom-pin-commands).

```
[output_pin my_pin]
pin:
#   The pin to configure as an output. This parameter must be
#   provided.
#pwm: False
#   Set if the output pin should be capable of pulse-width-modulation.
#   If this is true, the value fields should be between 0 and 1; if it
#   is false the value fields should be either 0 or 1. The default is
#   False.
#static_value:
#   If this is set, then the pin is assigned to this value at startup
#   and the pin can not be changed during runtime. A static pin uses
#   slightly less ram in the micro-controller. The default is to use
#   runtime configuration of pins.
#value:
#   The value to initially set the pin to during MCU configuration.
#   The default is 0 (for low voltage).
#shutdown_value:
#   The value to set the pin to on an MCU shutdown event. The default
#   is 0 (for low voltage).
#maximum_mcu_duration:
#   The maximum duration a non-shutdown value may be driven by the MCU
#   without an acknowledge from the host.
#   If host can not keep up with an update, the MCU will shutdown
#   and set all pins to their respective shutdown values.
#   Default: 0 (disabled)
#   Usual values are around 5 seconds.
#cycle_time: 0.100
#   The amount of time (in seconds) per PWM cycle. It is recommended
#   this be 10 milliseconds or greater when using software based PWM.
#   The default is 0.100 seconds for pwm pins.
#hardware_pwm: False
#   Enable this to use hardware PWM instead of software PWM. When
#   using hardware PWM the actual cycle time is constrained by the
#   implementation and may be significantly different than the
#   requested cycle_time. The default is False.
#scale:
#   This parameter can be used to alter how the 'value' and
#   'shutdown_value' parameters are interpreted for pwm pins. If
#   provided, then the 'value' parameter should be between 0.0 and
#   'scale'. This may be useful when configuring a PWM pin that
#   controls a stepper voltage reference. The 'scale' can be set to
#   the equivalent stepper amperage if the PWM were fully enabled, and
#   then the 'value' parameter can be specified using the desired
#   amperage for the stepper. The default is to not scale the 'value'
#   parameter.
```

### [static_digital_output]

Statically configured digital output pins (one may define any number
of sections with a "static_digital_output" prefix). Pins configured
here will be setup as a GPIO output during MCU configuration. They can
not be changed at run-time.

```
[static_digital_output my_output_pins]
pins:
#   A comma separated list of pins to be set as GPIO output pins. The
#   pin will be set to a high level unless the pin name is prefaced
#   with "!". This parameter must be provided.
```

### [multi_pin]

Multiple pin outputs (one may define any number of sections with a
"multi_pin" prefix). A multi_pin output creates an internal pin alias
that can modify multiple output pins each time the alias pin is
set. For example, one could define a "[multi_pin my_fan]" object
containing two pins and then set "pin=multi_pin:my_fan" in the "[fan]"
section - on each fan change both output pins would be updated. These
aliases may not be used with stepper motor pins.

```
[multi_pin my_multi_pin]
pins:
#   A comma separated list of pins associated with this alias. This
#   parameter must be provided.
```

## TMC stepper driver configuration

Configuration of Trinamic stepper motor drivers in UART/SPI mode.
Additional information is in the [TMC Drivers guide](TMC_Drivers.md)
and in the [command reference](G-Codes.md#tmc-stepper-drivers).

### [tmc2130]

Configure a TMC2130 stepper motor driver via SPI bus. To use this
feature, define a config section with a "tmc2130" prefix followed by
the name of the corresponding stepper config section (for example,
"[tmc2130 stepper_x]").

```
[tmc2130 stepper_x]
cs_pin:
#   The pin corresponding to the TMC2130 chip select line. This pin
#   will be set to low at the start of SPI messages and raised to high
#   after the message completes. This parameter must be provided.
#spi_speed:
#spi_bus:
#spi_software_sclk_pin:
#spi_software_mosi_pin:
#spi_software_miso_pin:
#   See the "common SPI settings" section for a description of the
#   above parameters.
#chain_position:
#chain_length:
#   These parameters configure an SPI daisy chain. The two parameters
#   define the stepper position in the chain and the total chain length.
#   Position 1 corresponds to the stepper that connects to the MOSI signal.
#   The default is to not use an SPI daisy chain.
#interpolate: True
#   If true, enable step interpolation (the driver will internally
#   step at a rate of 256 micro-steps). The default is True.
run_current:
#   The amount of current (in amps RMS) to configure the driver to use
#   during stepper movement. This parameter must be provided.
#hold_current:
#   The amount of current (in amps RMS) to configure the driver to use
#   when the stepper is not moving. The default is to use the same
#   value as run_current.
#sense_resistor: 0.110
#   The resistance (in ohms) of the motor sense resistor. The default
#   is 0.110 ohms.
#stealthchop_threshold: 0
#   The velocity (in mm/s) to set the "stealthChop" threshold to. When
#   set, "stealthChop" mode will be enabled if the stepper motor
#   velocity is below this value. The default is 0, which disables
#   "stealthChop" mode.
#driver_IHOLDDELAY: 8
#driver_TPOWERDOWN: 0
#driver_TBL: 1
#driver_TOFF: 4
#driver_HEND: 7
#driver_HSTRT: 0
#driver_PWM_AUTOSCALE: True
#driver_PWM_FREQ: 1
#driver_PWM_GRAD: 4
#driver_PWM_AMPL: 128
#driver_SGT: 0
#   Set the given register during the configuration of the TMC2130
#   chip. This may be used to set custom motor parameters. The
#   defaults for each parameter are next to the parameter name in the
#   above list.
#diag0_pin:
#diag1_pin:
#   The micro-controller pin attached to one of the DIAG lines of the
#   TMC2130 chip. Only a single diag pin should be specified. The pin
#   is "active low" and is thus normally prefaced with "^!". Setting
#   this creates a "tmc2130_stepper_x:virtual_endstop" virtual pin
#   which may be used as the stepper's endstop_pin. Doing this enables
#   "sensorless homing". (Be sure to also set driver_SGT to an
#   appropriate sensitivity value.) The default is to not enable
#   sensorless homing.
```

### [tmc2208]

Configure a TMC2208 (or TMC2224) stepper motor driver via single wire
UART. To use this feature, define a config section with a "tmc2208"
prefix followed by the name of the corresponding stepper config
section (for example, "[tmc2208 stepper_x]").

```
[tmc2208 stepper_x]
uart_pin:
#   The pin connected to the TMC2208 PDN_UART line. This parameter
#   must be provided.
#tx_pin:
#   If using separate receive and transmit lines to communicate with
#   the driver then set uart_pin to the receive pin and tx_pin to the
#   transmit pin. The default is to use uart_pin for both reading and
#   writing.
#select_pins:
#   A comma separated list of pins to set prior to accessing the
#   tmc2208 UART. This may be useful for configuring an analog mux for
#   UART communication. The default is to not configure any pins.
#interpolate: True
#   If true, enable step interpolation (the driver will internally
#   step at a rate of 256 micro-steps). The default is True.
run_current:
#   The amount of current (in amps RMS) to configure the driver to use
#   during stepper movement. This parameter must be provided.
#hold_current:
#   The amount of current (in amps RMS) to configure the driver to use
#   when the stepper is not moving. The default is to use the same
#   value as run_current.
#sense_resistor: 0.110
#   The resistance (in ohms) of the motor sense resistor. The default
#   is 0.110 ohms.
#stealthchop_threshold: 0
#   The velocity (in mm/s) to set the "stealthChop" threshold to. When
#   set, "stealthChop" mode will be enabled if the stepper motor
#   velocity is below this value. The default is 0, which disables
#   "stealthChop" mode.
#driver_IHOLDDELAY: 8
#driver_TPOWERDOWN: 20
#driver_TBL: 2
#driver_TOFF: 3
#driver_HEND: 0
#driver_HSTRT: 5
#driver_PWM_AUTOGRAD: True
#driver_PWM_AUTOSCALE: True
#driver_PWM_LIM: 12
#driver_PWM_REG: 8
#driver_PWM_FREQ: 1
#driver_PWM_GRAD: 14
#driver_PWM_OFS: 36
#   Set the given register during the configuration of the TMC2208
#   chip. This may be used to set custom motor parameters. The
#   defaults for each parameter are next to the parameter name in the
#   above list.
```

### [tmc2209]

Configure a TMC2209 stepper motor driver via single wire UART. To use
this feature, define a config section with a "tmc2209" prefix followed
by the name of the corresponding stepper config section (for example,
"[tmc2209 stepper_x]").

```
[tmc2209 stepper_x]
uart_pin:
#tx_pin:
#select_pins:
#interpolate: True
run_current:
#hold_current:
#sense_resistor: 0.110
#stealthchop_threshold: 0
#   See the "tmc2208" section for the definition of these parameters.
#uart_address:
#   The address of the TMC2209 chip for UART messages (an integer
#   between 0 and 3). This is typically used when multiple TMC2209
#   chips are connected to the same UART pin. The default is zero.
#driver_IHOLDDELAY: 8
#driver_TPOWERDOWN: 20
#driver_TBL: 2
#driver_TOFF: 3
#driver_HEND: 0
#driver_HSTRT: 5
#driver_PWM_AUTOGRAD: True
#driver_PWM_AUTOSCALE: True
#driver_PWM_LIM: 12
#driver_PWM_REG: 8
#driver_PWM_FREQ: 1
#driver_PWM_GRAD: 14
#driver_PWM_OFS: 36
#driver_SGTHRS: 0
#   Set the given register during the configuration of the TMC2209
#   chip. This may be used to set custom motor parameters. The
#   defaults for each parameter are next to the parameter name in the
#   above list.
#diag_pin:
#   The micro-controller pin attached to the DIAG line of the TMC2209
#   chip. The pin is normally prefaced with "^" to enable a pullup.
#   Setting this creates a "tmc2209_stepper_x:virtual_endstop" virtual
#   pin which may be used as the stepper's endstop_pin. Doing this
#   enables "sensorless homing". (Be sure to also set driver_SGTHRS to
#   an appropriate sensitivity value.) The default is to not enable
#   sensorless homing.
```

### [tmc2660]

Configure a TMC2660 stepper motor driver via SPI bus. To use this
feature, define a config section with a tmc2660 prefix followed by the
name of the corresponding stepper config section (for example,
"[tmc2660 stepper_x]").

```
[tmc2660 stepper_x]
cs_pin:
#   The pin corresponding to the TMC2660 chip select line. This pin
#   will be set to low at the start of SPI messages and set to high
#   after the message transfer completes. This parameter must be
#   provided.
#spi_speed: 4000000
#   SPI bus frequency used to communicate with the TMC2660 stepper
#   driver. The default is 4000000.
#spi_bus:
#spi_software_sclk_pin:
#spi_software_mosi_pin:
#spi_software_miso_pin:
#   See the "common SPI settings" section for a description of the
#   above parameters.
#interpolate: True
#   If true, enable step interpolation (the driver will internally
#   step at a rate of 256 micro-steps). This only works if microsteps
#   is set to 16. The default is True.
run_current:
#   The amount of current (in amps RMS) used by the driver during
#   stepper movement. This parameter must be provided.
#sense_resistor:
#   The resistance (in ohms) of the motor sense resistor. This
#   parameter must be provided.
#idle_current_percent: 100
#   The percentage of the run_current the stepper driver will be
#   lowered to when the idle timeout expires (you need to set up the
#   timeout using a [idle_timeout] config section). The current will
#   be raised again once the stepper has to move again. Make sure to
#   set this to a high enough value such that the steppers do not lose
#   their position. There is also small delay until the current is
#   raised again, so take this into account when commanding fast moves
#   while the stepper is idling. The default is 100 (no reduction).
#driver_TBL: 2
#driver_RNDTF: 0
#driver_HDEC: 0
#driver_CHM: 0
#driver_HEND: 3
#driver_HSTRT: 3
#driver_TOFF: 4
#driver_SEIMIN: 0
#driver_SEDN: 0
#driver_SEMAX: 0
#driver_SEUP: 0
#driver_SEMIN: 0
#driver_SFILT: 0
#driver_SGT: 0
#driver_SLPH: 0
#driver_SLPL: 0
#driver_DISS2G: 0
#driver_TS2G: 3
#   Set the given parameter during the configuration of the TMC2660
#   chip. This may be used to set custom driver parameters. The
#   defaults for each parameter are next to the parameter name in the
#   list above. See the TMC2660 datasheet about what each parameter
#   does and what the restrictions on parameter combinations are. Be
#   especially aware of the CHOPCONF register, where setting CHM to
#   either zero or one will lead to layout changes (the first bit of
#   HDEC) is interpreted as the MSB of HSTRT in this case).
```

### [tmc5160]

Configure a TMC5160 stepper motor driver via SPI bus. To use this
feature, define a config section with a "tmc5160" prefix followed by
the name of the corresponding stepper config section (for example,
"[tmc5160 stepper_x]").

```
[tmc5160 stepper_x]
cs_pin:
#   The pin corresponding to the TMC5160 chip select line. This pin
#   will be set to low at the start of SPI messages and raised to high
#   after the message completes. This parameter must be provided.
#spi_speed:
#spi_bus:
#spi_software_sclk_pin:
#spi_software_mosi_pin:
#spi_software_miso_pin:
#   See the "common SPI settings" section for a description of the
#   above parameters.
#chain_position:
#chain_length:
#   These parameters configure an SPI daisy chain. The two parameters
#   define the stepper position in the chain and the total chain length.
#   Position 1 corresponds to the stepper that connects to the MOSI signal.
#   The default is to not use an SPI daisy chain.
#interpolate: True
#   If true, enable step interpolation (the driver will internally
#   step at a rate of 256 micro-steps). The default is True.
run_current:
#   The amount of current (in amps RMS) to configure the driver to use
#   during stepper movement. This parameter must be provided.
#hold_current:
#   The amount of current (in amps RMS) to configure the driver to use
#   when the stepper is not moving. The default is to use the same
#   value as run_current.
#sense_resistor: 0.075
#   The resistance (in ohms) of the motor sense resistor. The default
#   is 0.075 ohms.
#stealthchop_threshold: 0
#   The velocity (in mm/s) to set the "stealthChop" threshold to. When
#   set, "stealthChop" mode will be enabled if the stepper motor
#   velocity is below this value. The default is 0, which disables
#   "stealthChop" mode. Try to reexperience this with tmc5160.
#   Values can be much higher than other tmcs.
#driver_IHOLDDELAY: 6
#driver_TPOWERDOWN: 10
#driver_TBL: 2
#driver_TOFF: 3
#driver_HEND: 2
#driver_HSTRT: 5
#driver_FD3: 0
#driver_TPFD: 4
#driver_CHM: 0
#driver_VHIGHFS: 0
#driver_VHIGHCHM: 0
#driver_DISS2G: 0
#driver_DISS2VS: 0
#driver_PWM_AUTOSCALE: True
#driver_PWM_AUTOGRAD: True
#driver_PWM_FREQ: 0
#driver_FREEWHEEL: 0
#driver_PWM_GRAD: 0
#driver_PWM_OFS: 30
#driver_PWM_REG: 4
#driver_PWM_LIM: 12
#driver_SGT: 0
#driver_SEMIN: 0
#driver_SEUP: 0
#driver_SEMAX: 0
#driver_SEDN: 0
#driver_SEIMIN: 0
#driver_SFILT: 0
#   Set the given register during the configuration of the TMC5160
#   chip. This may be used to set custom motor parameters. The
#   defaults for each parameter are next to the parameter name in the
#   above list.
#diag0_pin:
#diag1_pin:
#   The micro-controller pin attached to one of the DIAG lines of the
#   TMC5160 chip. Only a single diag pin should be specified. The pin
#   is "active low" and is thus normally prefaced with "^!". Setting
#   this creates a "tmc5160_stepper_x:virtual_endstop" virtual pin
#   which may be used as the stepper's endstop_pin. Doing this enables
#   "sensorless homing". (Be sure to also set driver_SGT to an
#   appropriate sensitivity value.) The default is to not enable
#   sensorless homing.
```

## Run-time stepper motor current configuration

### [ad5206]

Statically configured AD5206 digipots connected via SPI bus (one may
define any number of sections with an "ad5206" prefix).

```
[ad5206 my_digipot]
enable_pin:
#   The pin corresponding to the AD5206 chip select line. This pin
#   will be set to low at the start of SPI messages and raised to high
#   after the message completes. This parameter must be provided.
#spi_speed:
#spi_bus:
#spi_software_sclk_pin:
#spi_software_mosi_pin:
#spi_software_miso_pin:
#   See the "common SPI settings" section for a description of the
#   above parameters.
#channel_1:
#channel_2:
#channel_3:
#channel_4:
#channel_5:
#channel_6:
#   The value to statically set the given AD5206 channel to. This is
#   typically set to a number between 0.0 and 1.0 with 1.0 being the
#   highest resistance and 0.0 being the lowest resistance. However,
#   the range may be changed with the 'scale' parameter (see below).
#   If a channel is not specified then it is left unconfigured.
#scale:
#   This parameter can be used to alter how the 'channel_x' parameters
#   are interpreted. If provided, then the 'channel_x' parameters
#   should be between 0.0 and 'scale'. This may be useful when the
#   AD5206 is used to set stepper voltage references. The 'scale' can
#   be set to the equivalent stepper amperage if the AD5206 were at
#   its highest resistance, and then the 'channel_x' parameters can be
#   specified using the desired amperage value for the stepper. The
#   default is to not scale the 'channel_x' parameters.
```

### [mcp4451]

Statically configured MCP4451 digipot connected via I2C bus (one may
define any number of sections with an "mcp4451" prefix).

```
[mcp4451 my_digipot]
i2c_address:
#   The i2c address that the chip is using on the i2c bus. This
#   parameter must be provided.
#i2c_mcu:
#i2c_bus:
#i2c_speed:
#   See the "common I2C settings" section for a description of the
#   above parameters.
#wiper_0:
#wiper_1:
#wiper_2:
#wiper_3:
#   The value to statically set the given MCP4451 "wiper" to. This is
#   typically set to a number between 0.0 and 1.0 with 1.0 being the
#   highest resistance and 0.0 being the lowest resistance. However,
#   the range may be changed with the 'scale' parameter (see below).
#   If a wiper is not specified then it is left unconfigured.
#scale:
#   This parameter can be used to alter how the 'wiper_x' parameters
#   are interpreted. If provided, then the 'wiper_x' parameters should
#   be between 0.0 and 'scale'. This may be useful when the MCP4451 is
#   used to set stepper voltage references. The 'scale' can be set to
#   the equivalent stepper amperage if the MCP4451 were at its highest
#   resistance, and then the 'wiper_x' parameters can be specified
#   using the desired amperage value for the stepper. The default is
#   to not scale the 'wiper_x' parameters.
```

### [mcp4728]

Statically configured MCP4728 digital-to-analog converter connected
via I2C bus (one may define any number of sections with an "mcp4728"
prefix).

```
[mcp4728 my_dac]
#i2c_address: 96
#   The i2c address that the chip is using on the i2c bus. The default
#   is 96.
#i2c_mcu:
#i2c_bus:
#i2c_speed:
#   See the "common I2C settings" section for a description of the
#   above parameters.
#channel_a:
#channel_b:
#channel_c:
#channel_d:
#   The value to statically set the given MCP4728 channel to. This is
#   typically set to a number between 0.0 and 1.0 with 1.0 being the
#   highest voltage (2.048V) and 0.0 being the lowest voltage.
#   However, the range may be changed with the 'scale' parameter (see
#   below). If a channel is not specified then it is left
#   unconfigured.
#scale:
#   This parameter can be used to alter how the 'channel_x' parameters
#   are interpreted. If provided, then the 'channel_x' parameters
#   should be between 0.0 and 'scale'. This may be useful when the
#   MCP4728 is used to set stepper voltage references. The 'scale' can
#   be set to the equivalent stepper amperage if the MCP4728 were at
#   its highest voltage (2.048V), and then the 'channel_x' parameters
#   can be specified using the desired amperage value for the
#   stepper. The default is to not scale the 'channel_x' parameters.
```

### [mcp4018]

Statically configured MCP4018 digipot connected via two gpio "bit
banging" pins (one may define any number of sections with an "mcp4018"
prefix).

```
[mcp4018 my_digipot]
scl_pin:
#   The SCL "clock" pin. This parameter must be provided.
sda_pin:
#   The SDA "data" pin. This parameter must be provided.
wiper:
#   The value to statically set the given MCP4018 "wiper" to. This is
#   typically set to a number between 0.0 and 1.0 with 1.0 being the
#   highest resistance and 0.0 being the lowest resistance. However,
#   the range may be changed with the 'scale' parameter (see below).
#   This parameter must be provided.
#scale:
#   This parameter can be used to alter how the 'wiper' parameter is
#   interpreted. If provided, then the 'wiper' parameter should be
#   between 0.0 and 'scale'. This may be useful when the MCP4018 is
#   used to set stepper voltage references. The 'scale' can be set to
#   the equivalent stepper amperage if the MCP4018 is at its highest
#   resistance, and then the 'wiper' parameter can be specified using
#   the desired amperage value for the stepper. The default is to not
#   scale the 'wiper' parameter.
```

## Display support

### [display]

Support for a display attached to the micro-controller.

```
[display]
lcd_type:
#   The type of LCD chip in use. This may be "hd44780", "hd44780_spi",
#   "st7920", "emulated_st7920", "uc1701", "ssd1306", or "sh1106".
#   See the display sections below for information on each type and
#   additional parameters they provide. This parameter must be
#   provided.
#display_group:
#   The name of the display_data group to show on the display. This
#   controls the content of the screen (see the "display_data" section
#   for more information). The default is _default_20x4 for hd44780
#   displays and _default_16x4 for other displays.
#menu_timeout:
#   Timeout for menu. Being inactive this amount of seconds will
#   trigger menu exit or return to root menu when having autorun
#   enabled. The default is 0 seconds (disabled)
#menu_root:
#   Name of the main menu section to show when clicking the encoder
#   on the home screen. The defaults is __main, and this shows the
#   the default menus as defined in klippy/extras/display/menu.cfg
#menu_reverse_navigation:
#   When enabled it will reverse up and down directions for list
#   navigation. The default is False. This parameter is optional.
#encoder_pins:
#   The pins connected to encoder. 2 pins must be provided when using
#   encoder. This parameter must be provided when using menu.
#click_pin:
#   The pin connected to 'enter' button or encoder 'click'. This
#   parameter must be provided when using menu. The presence of an
#   'analog_range_click_pin' config parameter turns this parameter
#   from digital to analog.
#back_pin:
#   The pin connected to 'back' button. This parameter is optional,
#   menu can be used without it. The presence of an
#   'analog_range_back_pin' config parameter turns this parameter from
#   digital to analog.
#up_pin:
#   The pin connected to 'up' button. This parameter must be provided
#   when using menu without encoder. The presence of an
#   'analog_range_up_pin' config parameter turns this parameter from
#   digital to analog.
#down_pin:
#   The pin connected to 'down' button. This parameter must be
#   provided when using menu without encoder. The presence of an
#   'analog_range_down_pin' config parameter turns this parameter from
#   digital to analog.
#kill_pin:
#   The pin connected to 'kill' button. This button will call
#   emergency stop. The presence of an 'analog_range_kill_pin' config
#   parameter turns this parameter from digital to analog.
#analog_pullup_resistor: 4700
#   The resistance (in ohms) of the pullup attached to the analog
#   button. The default is 4700 ohms.
#analog_range_click_pin:
#   The resistance range for a 'enter' button. Range minimum and
#   maximum comma-separated values must be provided when using analog
#   button.
#analog_range_back_pin:
#   The resistance range for a 'back' button. Range minimum and
#   maximum comma-separated values must be provided when using analog
#   button.
#analog_range_up_pin:
#   The resistance range for a 'up' button. Range minimum and maximum
#   comma-separated values must be provided when using analog button.
#analog_range_down_pin:
#   The resistance range for a 'down' button. Range minimum and
#   maximum comma-separated values must be provided when using analog
#   button.
#analog_range_kill_pin:
#   The resistance range for a 'kill' button. Range minimum and
#   maximum comma-separated values must be provided when using analog
#   button.
```

### hd44780 display

Information on configuring hd44780 displays (which is used in
"RepRapDiscount 2004 Smart Controller" type displays).

```
[display]
lcd_type: hd44780
#   Set to "hd44780" for hd44780 displays.
rs_pin:
e_pin:
d4_pin:
d5_pin:
d6_pin:
d7_pin:
#   The pins connected to an hd44780 type lcd. These parameters must
#   be provided.
#hd44780_protocol_init: True
#   Perform 8-bit/4-bit protocol initialization on an hd44780 display.
#   This is necessary on real hd44780 devices. However, one may need
#   to disable this on some "clone" devices. The default is True.
#line_length:
#   Set the number of characters per line for an hd44780 type lcd.
#   Possible values are 20 (default) and 16. The number of lines is
#   fixed to 4.
...
```

### hd44780_spi display

Information on configuring an hd44780_spi display - a 20x04 display
controlled via a hardware "shift register" (which is used in
mightyboard based printers).

```
[display]
lcd_type: hd44780_spi
#   Set to "hd44780_spi" for hd44780_spi displays.
latch_pin:
spi_software_sclk_pin:
spi_software_mosi_pin:
spi_software_miso_pin:
#   The pins connected to the shift register controlling the display.
#   The spi_software_miso_pin needs to be set to an unused pin of the
#   printer mainboard as the shift register does not have a MISO pin,
#   but the software spi implementation requires this pin to be
#   configured.
#hd44780_protocol_init: True
#   Perform 8-bit/4-bit protocol initialization on an hd44780 display.
#   This is necessary on real hd44780 devices. However, one may need
#   to disable this on some "clone" devices. The default is True.
#line_length:
#   Set the number of characters per line for an hd44780 type lcd.
#   Possible values are 20 (default) and 16. The number of lines is
#   fixed to 4.
...
```

### st7920 display

Information on configuring st7920 displays (which is used in
"RepRapDiscount 12864 Full Graphic Smart Controller" type displays).

```
[display]
lcd_type: st7920
#   Set to "st7920" for st7920 displays.
cs_pin:
sclk_pin:
sid_pin:
#   The pins connected to an st7920 type lcd. These parameters must be
#   provided.
...
```

### emulated_st7920 display

Information on configuring an emulated st7920 display - found in some
"2.4 inch touchscreen devices" and similar.

```
[display]
lcd_type: emulated_st7920
#   Set to "emulated_st7920" for emulated_st7920 displays.
en_pin:
spi_software_sclk_pin:
spi_software_mosi_pin:
spi_software_miso_pin:
#   The pins connected to an emulated_st7920 type lcd. The en_pin
#   corresponds to the cs_pin of the st7920 type lcd,
#   spi_software_sclk_pin corresponds to sclk_pin and
#   spi_software_mosi_pin corresponds to sid_pin. The
#   spi_software_miso_pin needs to be set to an unused pin of the
#   printer mainboard as the st7920 as no MISO pin but the software
#   spi implementation requires this pin to be configured.
...
```

### uc1701 display

Information on configuring uc1701 displays (which is used in "MKS Mini
12864" type displays).

```
[display]
lcd_type: uc1701
#   Set to "uc1701" for uc1701 displays.
cs_pin:
a0_pin:
#   The pins connected to a uc1701 type lcd. These parameters must be
#   provided.
#rst_pin:
#   The pin connected to the "rst" pin on the lcd. If it is not
#   specified then the hardware must have a pull-up on the
#   corresponding lcd line.
#contrast:
#   The contrast to set. The value may range from 0 to 63 and the
#   default is 40.
...
```

### ssd1306 and sh1106 displays

Information on configuring ssd1306 and sh1106 displays.

```
[display]
lcd_type:
#   Set to either "ssd1306" or "sh1106" for the given display type.
#i2c_mcu:
#i2c_bus:
#i2c_speed:
#   Optional parameters available for displays connected via an i2c
#   bus. See the "common I2C settings" section for a description of
#   the above parameters.
#cs_pin:
#dc_pin:
#spi_speed:
#spi_bus:
#spi_software_sclk_pin:
#spi_software_mosi_pin:
#spi_software_miso_pin:
#   The pins connected to the lcd when in "4-wire" spi mode. See the
#   "common SPI settings" section for a description of the parameters
#   that start with "spi_". The default is to use i2c mode for the
#   display.
#reset_pin:
#   A reset pin may be specified on the display. If it is not
#   specified then the hardware must have a pull-up on the
#   corresponding lcd line.
#contrast:
#   The contrast to set. The value may range from 0 to 256 and the
#   default is 239.
#vcomh: 0
#   Set the Vcomh value on the display. This value is associated with
#   a "smearing" effect on some OLED displays. The value may range
#   from 0 to 63. Default is 0.
#invert: False
#   TRUE inverts the pixels on certain OLED displays.  The default is
#   False.
#x_offset: 0
#   Set the horizontal offset value on SH1106 displays. The default is
#   0.
...
```

## [display_data]

Support for displaying custom data on an lcd screen. One may create
any number of display groups and any number of data items under those
groups. The display will show all the data items for a given group if
the display_group option in the [display] section is set to the given
group name.

A
[default set of display groups](../klippy/extras/display/display.cfg)
are automatically created. One can replace or extend these
display_data items by overriding the defaults in the main printer.cfg
config file.

```
[display_data my_group_name my_data_name]
position:
#   Comma separated row and column of the display position that should
#   be used to display the information. This parameter must be
#   provided.
text:
#   The text to show at the given position. This field is evaluated
#   using command templates (see docs/Command_Templates.md). This
#   parameter must be provided.
```

## [display_template]

Display data text "macros" (one may define any number of sections with
a display_template prefix). This feature allows one to reduce
repetitive definitions in display_data sections. One may use the
builtin render() function in display_data sections to evaluate a
template. For example, if one were to define `[display_template
my_template]` then one could use `{ render('my_template') }` in a
display_data section.

```
[display_template my_template_name]
#param_<name>:
#   One may specify any number of options with a "param_" prefix. The
#   given name will be assigned the given value (parsed as a Python
#   literal) and will be available during macro expansion. If the
#   parameter is passed in the call to render() then that value will
#   be used during macro expansion. For example, a config with
#   "param_speed = 75" might have a caller with
#   "render('my_template_name', param_speed=80)". Parameter names may
#   not use upper case characters.
#text:
#   The text to return when the render() function is called for this
#   template. This field is evaluated using command templates (see
#   docs/Command_Templates.md). This parameter must be provided.
```

## [display_glyph]

Display a custom glyph on displays that support it. The given name
will be assigned the given display data which can then be referenced
in the display templates by their name surrounded by two "tilde"
symbols i.e. `~my_display_glyph~`

See [sample-glyphs.cfg](../config/sample-glyphs.cfg) for some
examples.

```
[display_glyph my_display_glyph]
#data:
#   The display data, stored as 16 lines consisting of 16 bits (1 per
#   pixel) where '.' is a blank pixel and '*' is an on pixel (e.g.,
#   "****************" to display a solid horizontal line).
#   Alternatively, one can use '0' for a blank pixel and '1' for an on
#   pixel. Put each display line into a separate config line. The
#   glyph must consist of exactly 16 lines with 16 bits each. This
#   parameter is optional.
#hd44780_data:
#   Glyph to use on 20x4 hd44780 displays. The glyph must consist of
#   exactly 8 lines with 5 bits each. This parameter is optional.
#hd44780_slot:
#   The hd44780 hardware index (0..7) to store the glyph at. If
#   multiple distinct images use the same slot then make sure to only
#   use one of those images in any given screen. This parameter is
#   required if hd44780_data is specified.
```

## [display my_extra_display]

If a primary [display] section has been defined in printer.cfg as
shown above it is possible to define multiple auxiliary displays. Note
that auxiliary displays do not currently support menu functionality,
thus they do not support the "menu" options or button configuration.

```
[display my_extra_display]
# See the "display" section for available parameters.
```

## [menu]

Customizable lcd display menus.

A [default set of menus](../klippy/extras/display/menu.cfg) are
automatically created. One can replace or extend the menu by
overriding the defaults in the main printer.cfg config file.

See the
[command template document](Command_Templates.md#menu-templates) for
information on menu attributes available during template rendering.

```
# Common parameters available for all menu config sections.
#[menu __some_list __some_name]
#type: disabled
#   Permanently disabled menu element, only required attribute is 'type'.
#   Allows you to easily disable/hide existing menu items.

#[menu some_name]
#type:
#   One of command, input, list, text:
#       command - basic menu element with various script triggers
#       input   - same like 'command' but has value changing capabilities.
#                 Press will start/stop edit mode.
#       list    - it allows for menu items to be grouped together in a
#                 scrollable list.  Add to the list by creating menu
#                 configurations using "some_list" as a prefix - for
#                 example: [menu some_list some_item_in_the_list]
#       vsdlist - same as 'list' but will append files from virtual sdcard
#                 (will be removed in the future)
#name:
#   Name of menu item - evaluated as a template.
#enable:
#   Template that evaluates to True or False.
#index:
#   Position where an item needs to be inserted in list. By default
#   the item is added at the end.

#[menu some_list]
#type: list
#name:
#enable:
#   See above for a description of these parameters.

#[menu some_list some_command]
#type: command
#name:
#enable:
#   See above for a description of these parameters.
#gcode:
#   Script to run on button click or long click. Evaluated as a
#   template.

#[menu some_list some_input]
#type: input
#name:
#enable:
#   See above for a description of these parameters.
#input:
#   Initial value to use when editing - evaluated as a template.
#   Result must be float.
#input_min:
#   Minimum value of range - evaluated as a template. Default -99999.
#input_max:
#   Maximum value of range - evaluated as a template. Default 99999.
#input_step:
#   Editing step - Must be a positive integer or float value. It has
#   internal fast rate step. When "(input_max - input_min) /
#   input_step > 100" then fast rate step is 10 * input_step else fast
#   rate step is same input_step.
#realtime:
#   This attribute accepts static boolean value. When enabled then
#   gcode script is run after each value change. The default is False.
#gcode:
#   Script to run on button click, long click or value change.
#   Evaluated as a template. The button click will trigger the edit
#   mode start or end.
```

## Filament sensors

### [filament_switch_sensor]

Filament Switch Sensor. Support for filament insert and runout
detection using a switch sensor, such as an endstop switch.

See the [command reference](G-Codes.md#filament-sensor) for more
information.

```
[filament_switch_sensor my_sensor]
#pause_on_runout: True
#   When set to True, a PAUSE will execute immediately after a runout
#   is detected. Note that if pause_on_runout is False and the
#   runout_gcode is omitted then runout detection is disabled. Default
#   is True.
#runout_gcode:
#   A list of G-Code commands to execute after a filament runout is
#   detected. See docs/Command_Templates.md for G-Code format. If
#   pause_on_runout is set to True this G-Code will run after the
#   PAUSE is complete. The default is not to run any G-Code commands.
#insert_gcode:
#   A list of G-Code commands to execute after a filament insert is
#   detected. See docs/Command_Templates.md for G-Code format. The
#   default is not to run any G-Code commands, which disables insert
#   detection.
#event_delay: 3.0
#   The minimum amount of time in seconds to delay between events.
#   Events triggered during this time period will be silently
#   ignored. The default is 3 seconds.
#pause_delay: 0.5
#   The amount of time to delay, in seconds, between the pause command
#   dispatch and execution of the runout_gcode. It may be useful to
#   increase this delay if OctoPrint exhibits strange pause behavior.
#   Default is 0.5 seconds.
#switch_pin:
#   The pin on which the switch is connected. This parameter must be
#   provided.
```

### [filament_motion_sensor]

Filament Motion Sensor. Support for filament insert and runout
detection using an encoder that toggles the output pin during filament
movement through the sensor.

See the [command reference](G-Codes.md#filament-sensor) for more
information.

```
[filament_motion_sensor my_sensor]
detection_length: 7.0
#   The minimum length of filament pulled through the sensor to trigger
#   a state change on the switch_pin
#   Default is 7 mm.
extruder:
#   The name of the extruder section this sensor is associated with.
#   This parameter must be provided.
switch_pin:
#pause_on_runout:
#runout_gcode:
#insert_gcode:
#event_delay:
#pause_delay:
#   See the "filament_switch_sensor" section for a description of the
#   above parameters.
```

### [tsl1401cl_filament_width_sensor]

TSLl401CL Based Filament Width Sensor. See the
[guide](TSL1401CL_Filament_Width_Sensor.md) for more information.

```
[tsl1401cl_filament_width_sensor]
#pin:
#default_nominal_filament_diameter: 1.75 # (mm)
#   Maximum allowed filament diameter difference as mm.
#max_difference: 0.2
#   The distance from sensor to the melting chamber as mm.
#measurement_delay: 100
```

### [hall_filament_width_sensor]

Hall filament width sensor (see
[Hall Filament Width Sensor](HallFilamentWidthSensor.md)).

```
[hall_filament_width_sensor]
adc1:
adc2:
#   Analog input pins connected to the sensor. These parameters must
#   be provided.
#cal_dia1: 1.50
#cal_dia2: 2.00
#   The calibration values (in mm) for the sensors. The default is
#   1.50 for cal_dia1 and 2.00 for cal_dia2.
#raw_dia1: 9500
#raw_dia2: 10500
#   The raw calibration values for the sensors. The default is 9500
#   for raw_dia1 and 10500 for raw_dia2.
#default_nominal_filament_diameter: 1.75
#   The nominal filament diameter. This parameter must be provided.
#max_difference: 0.200
#   Maximum allowed filament diameter difference in millimeters (mm).
#   If difference between nominal filament diameter and sensor output
#   is more than +- max_difference, extrusion multiplier is set back
#   to %100. The default is 0.200.
#measurement_delay: 70
#   The distance from sensor to the melting chamber/hot-end in
#   millimeters (mm). The filament between the sensor and the hot-end
#   will be treated as the default_nominal_filament_diameter. Host
#   module works with FIFO logic. It keeps each sensor value and
#   position in an array and POP them back in correct position. This
#   parameter must be provided.
#enable: False
#   Sensor enabled or disabled after power on. The default is to
#   disable.
#measurement_interval: 10
#   The approximate distance (in mm) between sensor readings. The
#   default is 10mm.
#logging: False
#   Out diameter to terminal and klipper.log can be turn on|of by
#   command.
#min_diameter: 1.0
#   Minimal diameter for trigger virtual filament_switch_sensor.
#use_current_dia_while_delay: False
#   Use the current diameter instead of the nominal diameter while
#   the measurement delay has not run through.
#pause_on_runout:
#runout_gcode:
#insert_gcode:
#event_delay:
#pause_delay:
#   See the "filament_switch_sensor" section for a description of the
#   above parameters.
```

## Board specific hardware support

### [sx1509]

Configure an SX1509 I2C to GPIO expander. Due to the delay incurred by
I2C communication you should NOT use SX1509 pins as stepper enable,
step or dir pins or any other pin that requires fast bit-banging. They
are best used as static or gcode controlled digital outputs or
hardware-pwm pins for e.g. fans. One may define any number of sections
with an "sx1509" prefix. Each expander provides a set of 16 pins
(sx1509_my_sx1509:PIN_0 to sx1509_my_sx1509:PIN_15) which can be used
in the printer configuration.

See the [generic-duet2-duex.cfg](../config/generic-duet2-duex.cfg)
file for an example.

```
[sx1509 my_sx1509]
i2c_address:
#   I2C address used by this expander. Depending on the hardware
#   jumpers this is one out of the following addresses: 62 63 112
#   113. This parameter must be provided.
#i2c_mcu:
#i2c_bus:
#i2c_speed:
#   See the "common I2C settings" section for a description of the
#   above parameters.
#i2c_bus:
#   If the I2C implementation of your micro-controller supports
#   multiple I2C busses, you may specify the bus name here. The
#   default is to use the default micro-controller i2c bus.
```

### [samd_sercom]

SAMD SERCOM configuration to specify which pins to use on a given
SERCOM. One may define any number of sections with a "samd_sercom"
prefix. Each SERCOM must be configured prior to using it as SPI or I2C
peripheral. Place this config section above any other section that
makes use of SPI or I2C buses.

```
[samd_sercom my_sercom]
sercom:
#   The name of the sercom bus to configure in the micro-controller.
#   Available names are "sercom0", "sercom1", etc.. This parameter
#   must be provided.
tx_pin:
#   MOSI pin for SPI communication, or SDA (data) pin for I2C
#   communication. The pin must have a valid pinmux configuration
#   for the given SERCOM peripheral. This parameter must be provided.
#rx_pin:
#   MISO pin for SPI communication. This pin is not used for I2C
#   communication (I2C uses tx_pin for both sending and receiving).
#   The pin must have a valid pinmux configuration for the given
#   SERCOM peripheral. This parameter is optional.
clk_pin:
#   CLK pin for SPI communication, or SCL (clock) pin for I2C
#   communication. The pin must have a valid pinmux configuration
#   for the given SERCOM peripheral. This parameter must be provided.
```

### [adc_scaled]

Duet2 Maestro analog scaling by vref and vssa readings. Defining an
adc_scaled section enables virtual adc pins (such as "my_name:PB0")
that are automatically adjusted by the board's vref and vssa
monitoring pins. Be sure to define this config section above any
config sections that use one these virtual pins.

See the
[generic-duet2-maestro.cfg](../config/generic-duet2-maestro.cfg) file
for an example.

```
[adc_scaled my_name]
vref_pin:
#   The ADC pin to use for VREF monitoring. This parameter must be
#   provided.
vssa_pin:
#   The ADC pin to use for VSSA monitoring. This parameter must be
#   provided.
#smooth_time: 2.0
#   A time value (in seconds) over which the vref and vssa
#   measurements will be smoothed to reduce the impact of measurement
#   noise. The default is 2 seconds.
```

### [replicape]

Replicape support - see the [beaglebone guide](beaglebone.md) and the
[generic-replicape.cfg](../config/generic-replicape.cfg) file for an
example.

```
# The "replicape" config section adds "replicape:stepper_x_enable"
# virtual stepper enable pins (for steppers x, y, z, e, and h) and
# "replicape:power_x" PWM output pins (for hotbed, e, h, fan0, fan1,
# fan2, and fan3) that may then be used elsewhere in the config file.
[replicape]
revision:
#   The replicape hardware revision. Currently only revision "B3" is
#   supported. This parameter must be provided.
#enable_pin: !gpio0_20
#   The replicape global enable pin. The default is !gpio0_20 (aka
#   P9_41).
host_mcu:
#   The name of the mcu config section that communicates with the
#   Klipper "linux process" mcu instance. This parameter must be
#   provided.
#standstill_power_down: False
#   This parameter controls the CFG6_ENN line on all stepper
#   motors. True sets the enable lines to "open". The default is
#   False.
#stepper_x_microstep_mode:
#stepper_y_microstep_mode:
#stepper_z_microstep_mode:
#stepper_e_microstep_mode:
#stepper_h_microstep_mode:
#   This parameter controls the CFG1 and CFG2 pins of the given
#   stepper motor driver. Available options are: disable, 1, 2,
#   spread2, 4, 16, spread4, spread16, stealth4, and stealth16. The
#   default is disable.
#stepper_x_current:
#stepper_y_current:
#stepper_z_current:
#stepper_e_current:
#stepper_h_current:
#   The configured maximum current (in Amps) of the stepper motor
#   driver. This parameter must be provided if the stepper is not in a
#   disable mode.
#stepper_x_chopper_off_time_high:
#stepper_y_chopper_off_time_high:
#stepper_z_chopper_off_time_high:
#stepper_e_chopper_off_time_high:
#stepper_h_chopper_off_time_high:
#   This parameter controls the CFG0 pin of the stepper motor driver
#   (True sets CFG0 high, False sets it low). The default is False.
#stepper_x_chopper_hysteresis_high:
#stepper_y_chopper_hysteresis_high:
#stepper_z_chopper_hysteresis_high:
#stepper_e_chopper_hysteresis_high:
#stepper_h_chopper_hysteresis_high:
#   This parameter controls the CFG4 pin of the stepper motor driver
#   (True sets CFG4 high, False sets it low). The default is False.
#stepper_x_chopper_blank_time_high:
#stepper_y_chopper_blank_time_high:
#stepper_z_chopper_blank_time_high:
#stepper_e_chopper_blank_time_high:
#stepper_h_chopper_blank_time_high:
#   This parameter controls the CFG5 pin of the stepper motor driver
#   (True sets CFG5 high, False sets it low). The default is True.
```

## Other Custom Modules

### [palette2]

Palette 2 multimaterial support - provides a tighter integration
supporting Palette 2 devices in connected mode.

This modules also requires `[virtual_sdcard]` and `[pause_resume]`
for full functionality.

If you use this module, do not use the Palette 2 plugin for
Octoprint as they will conflict, and 1 will fail to initialize
properly likely aborting your print.

If you use Octoprint and stream gcode over the serial port instead of
printing from virtual_sd, then remo **M1** and **M0** from *Pausing commands*
in *Settings > Serial Connection > Firmware & protocol* will prevent
the need to start print on the Palette 2 and unpausing in Octoprint
for your print to begin.

```
[palette2]
serial:
#   The serial port to connect to the Palette 2.
#baud: 115200
#   The baud rate to use. The default is 115200.
#feedrate_splice: 0.8
#   The feedrate to use when splicing, default is 0.8
#feedrate_normal: 1.0
#   The feedrate to use after splicing, default is 1.0
#auto_load_speed: 2
#   Extrude feedrate when autoloading, default is 2 (mm/s)
#auto_cancel_variation: 0.1
#   Auto cancel print when ping varation is above this threshold
```

## Common bus parameters

### Common SPI settings

The following parameters are generally available for devices using an
SPI bus.

```
#spi_speed:
#   The SPI speed (in hz) to use when communicating with the device.
#   The default depends on the type of device.
#spi_bus:
#   If the micro-controller supports multiple SPI busses then one may
#   specify the micro-controller bus name here. The default depends on
#   the type of micro-controller.
#spi_software_sclk_pin:
#spi_software_mosi_pin:
#spi_software_miso_pin:
#   Specify the above parameters to use "software based SPI". This
#   mode does not require micro-controller hardware support (typically
#   any general purpose pins may be used). The default is to not use
#   "software spi".
```

### Common I2C settings

The following parameters are generally available for devices using an
I2C bus.

```
#i2c_address:
#   The i2c address of the device. This must specified as a decimal
#   number (not in hex). The default depends on the type of device.
#i2c_mcu:
#   The name of the micro-controller that the chip is connected to.
#   The default is "mcu".
#i2c_bus:
#   If the micro-controller supports multiple I2C busses then one may
#   specify the micro-controller bus name here. The default depends on
#   the type of micro-controller.
#i2c_speed:
#   The I2C speed (in Hz) to use when communicating with the device.
#   On some micro-controllers changing this value has no effect. The
#   default is 100000.
```<|MERGE_RESOLUTION|>--- conflicted
+++ resolved
@@ -1107,56 +1107,7 @@
 [skew_correction]
 ```
 
-<<<<<<< HEAD
-## [frame_expansion_compensation]
-
-Compensate for vertical toolhead movement caused by thermal expansion of the
-frame in real-time using a temperature probe coupled to a vertical member.
-E.g. A glass bead thermistor suspended halfway down the central channel of an
-2020 aluminum extrusion.
-
-See also: [extended g-code commands](G-Codes.md#Frame-Expansion-Compensation).
-
-```
-[frame_expansion_compensation]
-#coeff:
-#   Coefficient of linear expansion for the frame material [μm/m·°C].
-#   E.g. 23.4 μm/m·°C for Misumi A6N01SS-T5 6005A-T5 aluminum alloy.
-#frame_z_length:
-#   Total length of vertical extrusions [mm].
-#gantry_factor:
-#   Relationship between gantry expansion and toolhead Z movement.
-#   Examples:
-#      if 1mm expansion moves toolhead up 1mm, gantry_factor: 1.0
-#      if 1mm expansion moves toolhead up 0.5mm, gantry_factor: 0.5
-#      if 1mm expansion moves toolhead down 1mm, gantry_factor: -1.0
-#   The default is 1.0.
-#max_comp_z:
-#   Disables compensation above this Z height [mm]. The last computed correction
-#   will remain applied until the toolhead moves below the specified Z position
-#   again. The default is 0.0mm (always on).
-#max_z_offset:
-#   Maximum absolute compensation that can be applied to the Z axis [mm]. The
-#   default is 99999999.0mm (unlimited).
-#sensor_type:
-#sensor_pin:
-#min_temp:
-#max_temp:
-#   See the "extruder" section for the definition of the above
-#   parameters.
-#gcode_id:
-#   See the "heater_generic" section for the definition of this
-#   parameter.
-z_stepper:
-#   The Z stepper motor linked with the Z endstop, as written in printer.cfg.
-#   Used for triggering reference temperature measurement. Usually 'stepper_z'
-#   unless otherwise defined.
-```
-
-# Customized homing
-=======
 ## Customized homing
->>>>>>> 32eb2ee2
 
 ### [safe_z_home]
 
